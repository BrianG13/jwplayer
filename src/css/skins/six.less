@import "../imports/vars";
@import "../imports/icons";
@import "../imports/mixins";

.jw-skin-six {
    @active-color: #eee;
    @inactive-color: #aaa;
    @buffer-color: #202020;
    @hover-color: @active-color;
    @thumb-color: radial-gradient(ellipse at center, #f3f3f3 0%, #d2d2d2 90%, #b0b0b0 100%);
    @progress-color: @active-color;
    @rail-color: #666;
    @font-color: @active-color;

    @def-border: 1px solid black;
    @def-background-size: 100% 100%;
    @def-background-color: #444;    // Will be primarily seen in IE 8
    @def-background-style: linear-gradient(0deg, rgba(73, 73, 75, 0.87) 0, rgba(69, 69, 71, 1) 3%, rgba(63, 63, 65, 1) 7%, rgba(62, 62, 64, 1) 10%, rgba(58, 58, 61, 1) 59%, rgba(52, 52, 55, 1) 97%, rgba(52, 52, 55, 0.87) 100%);
    /* W3C */
    @def-transparent-background-style: linear-gradient(0deg, rgba(73, 73, 75, 0.85) 0, rgba(69, 69, 71, 0.9) 3%, rgba(63, 63, 65, 0.9) 7%, rgba(62, 62, 64, 0.9) 10%, rgba(58, 58, 61, 0.9) 59%, rgba(52, 52, 55, 0.9) 97%, rgba(52, 52, 55, 0.85) 100%);

    @controlbar-background: @def-background-style;
    /* W3C */

    @def-progress-color: linear-gradient(to bottom, rgba(255, 255, 255, 1) 0, rgba(204, 204, 204, 1) 50%, rgba(255, 255, 255, 1) 100%);
    @rail-glow: inset 0 3px 10px 1px rgba(51, 51, 51, 0.85);

    @cc-inactive: @buffer-color;
    @cc-active: @active-color;

    @dock-corner-radius: 0.25em;

    @volume-background: @def-background-style;
    @volume-border: @def-border;

    @rail-height: .65em;
    @thumb-size: .8em;
    @cue-size: .25em;

    #namespace > .basic-skin-styles(); // Using the above local variables

    .jw-controlbar {
        .inset-controlbar;
        border: @def-border;
        border-radius: .3em;
        background-size: @def-background-size;

        .jw-overlay {
            bottom: 2.25em;
        }
    }

    .jw-display-icon-container {
        background-color: @def-background-color;
        background: @def-transparent-background-style;
        background-size: @def-background-size;
        border-radius: .3em;
        padding: 0 1em;
        border: 1px solid #000;
    }

    &:hover .jw-display-icon-container {
        background-color: @def-background-color;
        background: @def-background-style;
        background-size: @def-background-size;
    }

    .jw-playlist-container {
        left: -40%;

        .jw-option,
        .jw-text,
        .jw-icon {
            color: @progress-color;
        }

        .jw-option {
            border-bottom: 1px solid #2F2F31;
            color: #878787;

            // Menu items are black when active, or hovered
            &:hover,
            &.jw-active-option {
                background-color: #2F2F31;
                color: #fff;
            }
        }

        // play icon is always red
        .jw-label .jw-icon-play {
            color: #fff;
        }

        ::-webkit-scrollbar {
            border-radius: .25em;
        }
      
        ::-webkit-scrollbar-track {
            background-color: #3C3C3E;
        }

        ::-webkit-scrollbar-thumb {
            background: linear-gradient(to right, rgba(255, 255, 255, 1) 0, rgba(204, 204, 204, 1) 50%, rgba(255, 255, 255, 1) 100%);
        }
    }

    .jw-rail,
    .jw-buffer,
    .jw-progress {
        border-radius: 0.5em;
    }

    .jw-progress,
    .jw-buffer {
        border: @def-border;
    }
    
    .jw-progress {
        background: @def-progress-color;
    }
    
    .jw-rail {
        border: @def-border;
        box-shadow: @rail-glow;
    }

    .jw-slider-horizontal,
    .jw-slider-vertical {

        .jw-thumb:after {
            width: @thumb-size;
            height: @thumb-size;
            border-radius: 1em;
            background: @thumb-color;
            box-shadow: 0px 1px 10px 1px rgba(0,0,0,0.75);
        }
    }

    .jw-slider-horizontal {
        .jw-rail-group {
            height: 1.2em;
        }

        .jw-rail,
        .jw-buffer,
        .jw-progress {
            height: @rail-height;
        }

        .jw-thumb {
            .vertically-centered-rail-element(@rail-height, @thumb-size);
        }


        .jw-progress {
            border-top-right-radius: 0;
            border-bottom-right-radius: 0;
            border-bottom-left-radius: 0.5em;
            border-top-left-radius: 0.5em;
        }

        .jw-progress,
        .jw-buffer {
            border: @def-border;
            border-style: solid none #000;
        }


        .jw-cue {
            .vertically-centered-rail-element(@rail-height, @cue-size);

            &:after {
                width: @cue-size;
                height: @cue-size;
                background-color: #616164;
                border-radius: 50%;
                box-shadow: 0px 0px 0px 1px rgba(0,0,0,0.75);

            }
        }
    }

    .jw-slider-vertical {
        .jw-rail,
        .jw-progress {
            width: @rail-height;
        }

        .jw-progress {
            background: linear-gradient(to right, rgba(255, 255, 255, 1) 0, rgba(204, 204, 204, 1) 50%, rgba(255, 255, 255, 1) 100%);
            border-top-right-radius: 0;
            border-bottom-right-radius: 0.5em;
            border-bottom-left-radius: 0.5em;
            border-top-left-radius: 0;
        }
    }

<<<<<<< HEAD

    .jw-overlay .jw-option {
        .jw-icon-menu-bullet;
=======
    
    .jw-icon-cc .jw-option {
        .jwplayer .jw-icon-menu-bullet;

>>>>>>> 2a077c0f
        text-align: left;
    }

    .jw-time-tip,
    .jw-volume-tip,
    .jw-menu {
        background-color: @def-background-color;
        background-size: @def-background-size;
        border-radius: @ui-padding;
    }

    .jw-icon-inline,
    .jw-icon-tooltip,
    .jw-text {
        padding: 0 @ui-padding;
    }

    .jw-dock {
        .jw-dock-button {
            background-color: @def-background-color;
            background: @def-transparent-background-style;
            background-size: @def-background-size;
            border-radius: @dock-corner-radius;

            &:hover {
                background-color: @def-background-color;
                background: @def-background-style;
            }

            .jw-overlay {
                background-color: @def-background-color;
                background: @def-background-style;
                background-size: @def-background-size;
                border-radius: @dock-corner-radius;
            }
        }
    }

    .jw-skip {
        background-color: @def-background-color;
        background: @def-transparent-background-style;
        background-size: @def-background-size;
        border-radius: @ui-corner-round;
        padding: @ui-padding @ui-corner-round;

        &:hover {
            background-color: @def-background-color;
            background: @def-background-style;
            background-size: @def-background-size;
        }
    }
    

    .jw-icon-cc {
        color: @cc-active;

        &.jw-off {
            color: @cc-inactive;   

            &:before {
                content: "\e605";
            }        
        }
    }
}<|MERGE_RESOLUTION|>--- conflicted
+++ resolved
@@ -195,16 +195,9 @@
         }
     }
 
-<<<<<<< HEAD
-
-    .jw-overlay .jw-option {
+
+    .jw-icon-cc .jw-option {
         .jw-icon-menu-bullet;
-=======
-    
-    .jw-icon-cc .jw-option {
-        .jwplayer .jw-icon-menu-bullet;
-
->>>>>>> 2a077c0f
         text-align: left;
     }
 
