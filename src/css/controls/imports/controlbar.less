--- conflicted
+++ resolved
@@ -26,8 +26,6 @@
             height: @mobile-touch-target * 0.5;
         }
     }
-<<<<<<< HEAD
-=======
 
     .jw-button-image {
         width: 100%;
@@ -37,7 +35,6 @@
         opacity: 0.75;
     }
 }
->>>>>>> f8d91ab0
 
     .jw-spacer {
         flex: 1 1 auto;
@@ -223,24 +220,4 @@
             padding-right: 0.5em;
         }
     }
-<<<<<<< HEAD
-=======
-}
-
-.jw-controlbar-right-group {
-    padding-right: 6px;
-    text-align: right;
-
-    .jw-text-duration {
-        display: none;
-    }
-}
-
-.jw-button-image {
-    width: 100%;
-    height: 100%;
-    background: 50% 50% no-repeat;
-    background-size: contain;
-    opacity: 0.75;
->>>>>>> f8d91ab0
 }