--- conflicted
+++ resolved
@@ -428,11 +428,7 @@
     */
 
     /* Move non-linear ad display above the time slider */
-<<<<<<< HEAD
-    .jw-plugin:not(.jw-plugin-related):not(.jw-plugin-sharing) {
-=======
     .jw-plugin {
->>>>>>> 9ad4348a
       bottom: (@mobile-touch-target * 1.5);
     }
 
