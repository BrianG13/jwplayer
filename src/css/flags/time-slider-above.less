--- conflicted
+++ resolved
@@ -430,14 +430,11 @@
         .jw-display {
           display: none;
         }
-<<<<<<< HEAD
+
         .jw-group .jw-icon-playback {
           display: inline-block;
         }
-
-=======
         
->>>>>>> 4a95308c
       }
 
     }
