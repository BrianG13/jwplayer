--- conflicted
+++ resolved
@@ -248,14 +248,10 @@
         }
 
         if (this._renderNatively || track.kind === 'metadata') {
-            track.addCue(cueData.cue);
+            _addCueToTrack(track, cueData.cue);
         } else {
             track.data.push(cueData.cue);
         }
-<<<<<<< HEAD
-=======
-        _addCueToTrack(track, cueData.cue);
->>>>>>> 64f02db9
     }
 
     function addCuesToTrack(cueData) {
@@ -332,14 +328,11 @@
         this._metaCuesByTextTime = null;
         this._unknownCount = 0;
         this._activeCuePosition = null;
-<<<<<<< HEAD
-=======
         if (this._renderNatively) {
             // Removing listener first to ensure that removing cues does not trigger it unnecessarily
             this.removeTracksListener(this.video.textTracks, 'change', this.textTrackChangeHandler);
             _removeCues.call(this, this.video.textTracks);
         }
->>>>>>> 64f02db9
     }
 
     function disableTextTrack() {
