import { qualityLevel } from 'providers/data-normalizer';
import { Browser, OS } from 'environment/environment';
import { isAndroidHls } from 'providers/html5-android-hls';
import { STATE_IDLE, STATE_PLAYING, STATE_STALLED, MEDIA_META, MEDIA_ERROR, MEDIA_VISUAL_QUALITY, MEDIA_TYPE,
    MEDIA_LEVELS, MEDIA_LEVEL_CHANGED, MEDIA_SEEK, STATE_LOADING } from 'events/events';
import VideoEvents from 'providers/video-listener-mixin';
import VideoAction from 'providers/video-actions-mixin';
import VideoAttached from 'providers/video-attached-mixin';
import { style } from 'utils/css';
import utils from 'utils/helpers';
import { emptyElement } from 'utils/dom';
import DefaultProvider from 'providers/default';
import Events from 'utils/backbone.events';
import Tracks from 'providers/tracks-mixin';
import endOfRange from 'utils/time-ranges';
import createPlayPromise from 'providers/utils/play-promise';
import { map } from 'utils/underscore';

const clearTimeout = window.clearTimeout;
const MIN_DVR_DURATION = 120;
const _name = 'html5';

function _setupListeners(eventsHash, videoTag) {
    Object.keys(eventsHash).forEach(eventName => {
        videoTag.removeEventListener(eventName, eventsHash[eventName]);
        videoTag.addEventListener(eventName, eventsHash[eventName]);
    });
}

function _removeListeners(eventsHash, videoTag) {
    Object.keys(eventsHash).forEach(eventName => {
        videoTag.removeEventListener(eventName, eventsHash[eventName]);
    });
}

function VideoProvider(_playerId, _playerConfig, mediaElement) {
    // Current media state
    this.state = STATE_IDLE;

    // Are we buffering due to seek, or due to playback?
    this.seeking = false;

    // Always render natively in iOS and Safari, where HLS is supported.
    // Otherwise, use native rendering when set in the config for browsers that have adequate support.
    // FF, IE & Edge are excluded due to styling/positioning drawbacks.
    // The following issues need to be addressed before we enable native rendering in Edge:
    // https://developer.microsoft.com/en-us/microsoft-edge/platform/issues/8120475/
    // https://developer.microsoft.com/en-us/microsoft-edge/platform/issues/12079271/
    function renderNatively (configRenderNatively) {
        if (OS.iOS || Browser.safari) {
            return true;
        }
        return configRenderNatively && Browser.chrome;
    }

    const _this = this;

    const MediaEvents = {
        progress() {
            VideoEvents.progress.call(_this);
            checkStaleStream();
        },

        timeupdate() {
            if (_positionBeforeSeek !== _videotag.currentTime) {
                _setPositionBeforeSeek(_videotag.currentTime);
                VideoEvents.timeupdate.call(_this);
            }
            checkStaleStream();
            if (Browser.ie) {
                checkVisualQuality();
            }
        },

        resize: checkVisualQuality,

        ended() {
            _currentQuality = -1;
            clearTimeouts();
            VideoEvents.ended.call(_this);
        },

        loadedmetadata() {
            let duration = _this.getDuration();
            if (_androidHls && duration === Infinity) {
                duration = 0;
            }
            const metadata = {
                duration: duration,
                height: _videotag.videoHeight,
                width: _videotag.videoWidth
            };
            _this.trigger(MEDIA_META, metadata);
            checkVisualQuality();
        },

        durationchange() {
            if (_androidHls) {
                return;
            }
            VideoEvents.progress.call(_this);
        },

        loadeddata() {
            VideoEvents.loadeddata.call(_this);
            _setAudioTracks(_videotag.audioTracks);
            _checkDelayedSeek(_this.getDuration());
            checkVisualQuality();
        },

        canplay() {
            _canSeek = true;
            if (!_androidHls) {
                _setMediaType();
            }
            if (Browser.ie && Browser.version.major === 9) {
                // In IE9, set tracks here since they are not ready
                // on load
                _this.setTextTracks(_this._textTracks);
            }
            VideoEvents.canplay.call(_this);
        },

        seeking() {
            const offset = _seekOffset !== null ? _seekOffset : _this.getCurrentTime();
            const position = _positionBeforeSeek;
            _setPositionBeforeSeek(offset);
            _seekOffset = null;
            _delayedSeek = 0;
            _this.seeking = true;
            _this.trigger(MEDIA_SEEK, {
                position,
                offset
            });
        },

        seeked() {
            VideoEvents.seeked.call(_this);
        },

        waiting() {
            if (_this.seeking) {
                _this.setState(STATE_LOADING);
            } else if (_this.state === STATE_PLAYING) {
                if (_this.atEdgeOfLiveStream()) {
                    _this.setPlaybackRate(1);
                }
                _this.stallTime = _this.getCurrentTime();
                _this.setState(STATE_STALLED);
            }
        },

        webkitbeginfullscreen(e) {
            _fullscreenState = true;
            _sendFullscreen(e);
        },

        webkitendfullscreen(e) {
            _fullscreenState = false;
            _sendFullscreen(e);
        }
    };
    Object.keys(VideoEvents).forEach(eventName => {
        if (!MediaEvents[eventName]) {
            const mixinEventHandler = VideoEvents[eventName];
            MediaEvents[eventName] = (e) => {
                mixinEventHandler.call(_this, e);
            };
        }
    });

    Object.assign(this, Events, VideoAction, VideoAttached, Tracks, {
        renderNatively: renderNatively(_playerConfig.renderCaptionsNatively),
        eventsOn_() {
            _setupListeners(MediaEvents, _videotag);
        },
        eventsOff_() {
            _removeListeners(MediaEvents, _videotag);
        },
        detachMedia() {
            VideoAttached.detachMedia.call(_this);
            clearTimeouts();
            // Stop listening to track changes so disabling the current track doesn't update the model
            this.removeTracksListener(_videotag.textTracks, 'change', this.textTrackChangeHandler);
            // Prevent tracks from showing during ad playback
            this.disableTextTrack();
            return _videotag;
        },
        attachMedia() {
            VideoAttached.attachMedia.call(_this);
            _canSeek = false;
            // If we were mid-seek when detached, we want to allow it to resume
            this.seeking = false;
            // In case the video tag was modified while we shared it
            _videotag.loop = false;
            // If there was a showing track, re-enable it
            this.enableTextTrack();
            if (this.renderNatively) {
                this.setTextTracks(this.video.textTracks);
            }
            this.addTracksListener(_videotag.textTracks, 'change', this.textTrackChangeHandler);
        },
        isLive() {
            return _videotag.duration === Infinity;
        }
    });

    const _videotag = mediaElement;
    const visualQuality = { level: {} };
    // Prefer the config timeout, which is allowed to be 0 and null by default
    const _staleStreamDuration =
        _playerConfig.liveTimeout !== null
            ? _playerConfig.liveTimeout
            : 3 * 10 * 1000;

    let _canSeek = false; // true on valid time event
    let _delayedSeek = 0;
    let _seekOffset = null;
    let _positionBeforeSeek = null;
    let _levels;
    let _currentQuality = -1;
    let _fullscreenState = false;
    let _beforeResumeHandler = utils.noop;
    let _audioTracks = null;
    let _currentAudioTrackIndex = -1;
    let _staleStreamTimeout = -1;
    let _stale = false;
    let _lastEndOfBuffer = null;
    let _androidHls = false;

    this.isSDK = !!_playerConfig.sdkplatform;
    this.video = _videotag;
    this.supportsPlaybackRate = true;

    function checkVisualQuality() {
        const level = visualQuality.level;
        if (level.width !== _videotag.videoWidth || level.height !== _videotag.videoHeight) {
            // Exit if we're not certain that the stream is audio or the level is unknown
            if ((!_videotag.videoWidth && !isAudioStream()) || _currentQuality === -1) {
                return;
            }
            level.width = _videotag.videoWidth;
            level.height = _videotag.videoHeight;
            _setMediaType();
            visualQuality.reason = visualQuality.reason || 'auto';
            visualQuality.mode = _levels[_currentQuality].type === 'hls' ? 'auto' : 'manual';
            visualQuality.bitrate = 0;
            level.index = _currentQuality;
            level.label = _levels[_currentQuality].label;
            _this.trigger(MEDIA_VISUAL_QUALITY, visualQuality);
            visualQuality.reason = '';
        }
    }

    function _setPositionBeforeSeek(position) {
        _positionBeforeSeek = _convertTime(position);
    }

    _this.getCurrentTime = function() {
        return _convertTime(_videotag.currentTime);
    };

    function _convertTime(position) {
        if (_this.getDuration() < 0) {
            position -= _getSeekableEnd();
        }
        return position;
    }

    _this.getDuration = function() {
        let duration = _videotag.duration;
        // Don't sent time event on Android before real duration is known
        if (_androidHls && (duration === Infinity && _videotag.currentTime === 0) || isNaN(duration)) {
            return 0;
        }
        const end = _getSeekableEnd();
        if (_this.isLive() && end) {
            const seekableDuration = end - _getSeekableStart();
            if (seekableDuration !== Infinity && seekableDuration > MIN_DVR_DURATION) {
                // Player interprets negative duration as DVR
                duration = -seekableDuration;
            }
        }
        return duration;
    };

    _this.getSeekRange = function() {
        const seekRange = {
            start: 0,
            end: _this.getDuration()
        };

        const seekable = this.video.seekable;

        if (seekable.length) {
            seekRange.end = Math.max(seekable.end(0), seekable.end(seekable.length - 1));
            seekRange.start = Math.min(seekable.start(0), seekable.start(seekable.length - 1));
        }

        return seekRange;
    };

    function _checkDelayedSeek(duration) {
        // Don't seek when _delayedSeek is set to -1 in _completeLoad
        if (_delayedSeek && _delayedSeek !== -1 && duration && duration !== Infinity) {
            _this.seek(_delayedSeek);
        }
    }

    function _getPublicLevels(levels) {
        let publicLevels;
        if (utils.typeOf(levels) === 'array' && levels.length > 0) {
            publicLevels = levels.map(function(level, i) {
                return {
                    label: level.label || i
                };
            });
        }
        return publicLevels;
    }

    function _setLevels(levels) {
        _levels = levels;
        _currentQuality = _pickInitialQuality(levels);
    }

    function _pickInitialQuality(levels) {
        let currentQuality = Math.max(0, _currentQuality);
        const label = _playerConfig.qualityLabel;
        if (levels) {
            for (let i = 0; i < levels.length; i++) {
                if (levels[i].default) {
                    currentQuality = i;
                }
                if (label && levels[i].label === label) {
                    return i;
                }
            }
        }
        visualQuality.reason = 'initial choice';

        if (!visualQuality.level.width || !visualQuality.level.height) {
            visualQuality.level = {};
        }

        return currentQuality;
    }

    function _play() {
        const resumeLive = _videotag.duration === Infinity && _videotag.paused && _videotag.played && _videotag.played.length;
        if (resumeLive) {
            _videotag.load();
        }
        return _videotag.play() || createPlayPromise(_videotag);
    }

    function _completeLoad(startTime) {
        _delayedSeek = 0;
        clearTimeouts();

        const previousSource = _videotag.src;
        const sourceElement = document.createElement('source');
        sourceElement.src = _levels[_currentQuality].file;
        const sourceChanged = (sourceElement.src !== previousSource);

        if (sourceChanged) {
            _setVideotagSource(_levels[_currentQuality]);
            // Do not call load if src was not set. load() will cancel any active play promise.
            if (previousSource) {
                _videotag.load();
            }
        } else if (startTime === 0 && _videotag.currentTime > 0) {
            // Load event is from the same video as before
            // restart video without dispatching seek event
            _delayedSeek = -1;
            _this.seek(startTime);
        }

        // Check if we have already seeked the mediaElement before _completeLoad has been called
        if (startTime > 0 && _videotag.currentTime !== startTime) {
            _this.seek(startTime);
        }

        const publicLevels = _getPublicLevels(_levels);
        if (publicLevels) {
            _this.trigger(MEDIA_LEVELS, {
                levels: publicLevels,
                currentQuality: _currentQuality
            });
        }
        if (_levels.length && _levels[0].type !== 'hls') {
            _this.sendMediaType(_levels);
        }
    }

    function _setVideotagSource(source) {
        _audioTracks = null;
        _currentAudioTrackIndex = -1;
        if (!visualQuality.reason) {
            visualQuality.reason = 'initial choice';
            visualQuality.level = {};
        }
        _canSeek = false;

        const sourceElement = document.createElement('source');
        sourceElement.src = source.file;
        const sourceChanged = (_videotag.src !== sourceElement.src);
        if (sourceChanged) {
            _videotag.src = source.file;
        }
    }

    function _clearVideotagSource() {
        if (_videotag) {
            _this.disableTextTrack();
            _videotag.removeAttribute('preload');
            _videotag.removeAttribute('src');
            emptyElement(_videotag);
            style(_videotag, {
                objectFit: ''
            });
            _currentQuality = -1;
            // Don't call load in iE9/10
            if (!Browser.msie && 'load' in _videotag) {
                _videotag.load();
            }
        }
    }

    function _getSeekableStart() {
        let index = _videotag.seekable ? _videotag.seekable.length : 0;
        let start = Infinity;

        while (index--) {
            start = Math.min(start, _videotag.seekable.start(index));
        }
        return start;
    }

    function _getSeekableEnd() {
        let index = _videotag.seekable ? _videotag.seekable.length : 0;
        let end = 0;

        while (index--) {
            end = Math.max(end, _videotag.seekable.end(index));
        }
        return end;
    }

    this.stop = function() {
        clearTimeouts();
        _clearVideotagSource();
        this.clearTracks();
        // IE/Edge continue to play a video after changing video.src and calling video.load()
        // https://developer.microsoft.com/en-us/microsoft-edge/platform/issues/5383483/ (not fixed in Edge 14)
        if (Browser.ie) {
            _videotag.pause();
        }
        this.setState(STATE_IDLE);
    };

    this.destroy = function() {
        _beforeResumeHandler = utils.noop;
        _removeListeners(MediaEvents, _videotag);
        this.removeTracksListener(_videotag.audioTracks, 'change', _audioTrackChangeHandler);
        this.removeTracksListener(_videotag.textTracks, 'change', _this.textTrackChangeHandler);
        this.off();
    };

    this.init = function(item) {
        _setLevels(item.sources);
        const source = _levels[_currentQuality];
        _androidHls = isAndroidHls(source);
        if (_androidHls) {
            // Playback rate is broken on Android HLS
            _this.supportsPlaybackRate = false;
            // Android HLS doesnt update its times correctly so it always falls in here.  Do not allow it to stall.
            MediaEvents.waiting = utils.noop;
        }
        _this.eventsOn_();
        // the loadeddata event determines the mediaType for HLS sources
        if (_levels.length && _levels[0].type !== 'hls') {
            this.sendMediaType(_levels);
        }
        visualQuality.reason = '';
    };

    this.preload = function(item) {
        _setLevels(item.sources);
        const source = _levels[_currentQuality];
        const preload = source.preload || 'metadata';
        if (preload !== 'none') {
            _videotag.setAttribute('preload', preload);
            _setVideotagSource(source);
        }
    };

    this.load = function(item) {
        _setLevels(item.sources);
        _completeLoad(item.starttime, item.duration || 0);
        this.setupSideloadedTracks(item.tracks);
    };

    this.play = function() {
        _beforeResumeHandler();
        return _play();
    };

    this.pause = function() {
        clearTimeouts();
        _beforeResumeHandler = function() {
            const unpausing = _videotag.paused && _videotag.currentTime;
            if (unpausing && _this.isLive()) {
                const end = _getSeekableEnd();
                const seekableDuration = end - _getSeekableStart();
                const isLiveNotDvr = seekableDuration < MIN_DVR_DURATION;
                const behindLiveEdge = end - _videotag.currentTime;
                if (isLiveNotDvr && end && (behindLiveEdge > 15 || behindLiveEdge < 0)) {
                    // resume playback at edge of live stream
                    _seekOffset = Math.max(end - 10, end - seekableDuration);
                    _setPositionBeforeSeek(_videotag.currentTime);
                    _videotag.currentTime = _seekOffset;
                }

            }
        };
        _videotag.pause();
    };

    this.seek = function(seekPos) {
        if (seekPos < 0) {
            seekPos += _getSeekableStart() + _getSeekableEnd();
        }
        if (!_canSeek) {
            _canSeek = !!_getSeekableEnd();
        }
        if (_canSeek) {
            _delayedSeek = 0;
            // setting currentTime can throw an invalid DOM state exception if the video is not ready
            try {
                _this.seeking = true;
                _seekOffset = seekPos;
                _setPositionBeforeSeek(_videotag.currentTime);
                _videotag.currentTime = seekPos;
            } catch (e) {
                _this.seeking = false;
                _delayedSeek = seekPos;
            }
        } else {
            _delayedSeek = seekPos;
            // Firefox isn't firing canplay event when in a paused state
            // https://bugzilla.mozilla.org/show_bug.cgi?id=1194624
            if (Browser.firefox && _videotag.paused) {
                _play();
            }
        }
    };

    function _audioTrackChangeHandler() {
        let _selectedAudioTrackIndex = -1;
        for (let i = 0; i < _videotag.audioTracks.length; i++) {
            if (_videotag.audioTracks[i].enabled) {
                _selectedAudioTrackIndex = i;
                break;
            }
        }
        _setCurrentAudioTrack(_selectedAudioTrackIndex);
    }

    function _sendFullscreen(e) {
        _this.trigger('fullscreenchange', {
            target: e.target,
            jwstate: _fullscreenState
        });
    }

    this.setVisibility = function(state) {
        state = !!state;
        if (state || OS.android) {
            // Changing visibility to hidden on Android < 4.2 causes
            // the pause event to be fired. This causes audio files to
            // become unplayable. Hence the video tag is always kept
            // visible on Android devices.
            style(_this.container, {
                visibility: 'visible',
                opacity: 1
            });
        } else {
            style(_this.container, {
                visibility: '',
                opacity: 0
            });
        }
    };

    this.setFullscreen = function(state) {
        state = !!state;

        // This implementation is for iOS and Android WebKit only
        // This won't get called if the player container can go fullscreen
        if (state) {
            const status = utils.tryCatch(function() {
                const enterFullscreen =
                    _videotag.webkitEnterFullscreen ||
                    _videotag.webkitEnterFullScreen;
                if (enterFullscreen) {
                    enterFullscreen.apply(_videotag);
                }

            });

            if (status instanceof utils.Error) {
                // object can't go fullscreen
                return false;
            }
            return _this.getFullScreen();
        }

        const exitFullscreen =
            _videotag.webkitExitFullscreen ||
            _videotag.webkitExitFullScreen;
        if (exitFullscreen) {
            exitFullscreen.apply(_videotag);
        }

        return state;
    };

    _this.getFullScreen = function() {
        return _fullscreenState || !!_videotag.webkitDisplayingFullscreen;
    };

    this.setCurrentQuality = function(quality) {
        if (_currentQuality === quality) {
            return;
        }
        if (quality >= 0) {
            if (_levels && _levels.length > quality) {
                _currentQuality = quality;
                visualQuality.reason = 'api';
                visualQuality.level = {};
                this.trigger(MEDIA_LEVEL_CHANGED, {
                    currentQuality: quality,
                    levels: _getPublicLevels(_levels)
                });

                // The playerConfig is not updated automatically, because it is a clone
                // from when the provider was first initialized
                _playerConfig.qualityLabel = _levels[quality].label;

                const time = _videotag.currentTime || 0;
                const duration = _this.getDuration();
                _completeLoad(time, duration);
                _play();
            }
        }
    };

    this.setPlaybackRate = function(playbackRate) {
        // Set defaultPlaybackRate so that we do not send ratechange events when setting src
        _videotag.playbackRate = _videotag.defaultPlaybackRate = playbackRate;
    };

    this.getPlaybackRate = function() {
        return _videotag.playbackRate;
    };

    this.getCurrentQuality = function() {
        return _currentQuality;
    };

    this.getQualityLevels = function() {
        if (Array.isArray(_levels)) {
            return _levels.map(level => qualityLevel(level));
        }
        return [];
    };

    this.getName = function() {
        return { name: _name };
    };
    this.setCurrentAudioTrack = _setCurrentAudioTrack;

    this.getAudioTracks = _getAudioTracks;

    this.getCurrentAudioTrack = _getCurrentAudioTrack;

    function _setAudioTracks(tracks) {
        _audioTracks = null;
        if (!tracks) {
            return;
        }
        if (tracks.length) {
            for (let i = 0; i < tracks.length; i++) {
                if (tracks[i].enabled) {
                    _currentAudioTrackIndex = i;
                    break;
                }
            }
            if (_currentAudioTrackIndex === -1) {
                _currentAudioTrackIndex = 0;
                tracks[_currentAudioTrackIndex].enabled = true;
            }
            _audioTracks = map(tracks, function(track) {
                const _track = {
                    name: track.label || track.language,
                    language: track.language
                };
                return _track;
            });
        }
        _this.addTracksListener(tracks, 'change', _audioTrackChangeHandler);
        if (_audioTracks) {
            _this.trigger('audioTracks', { currentTrack: _currentAudioTrackIndex, tracks: _audioTracks });
        }
    }

    function _setCurrentAudioTrack(index) {
        if (_videotag && _videotag.audioTracks && _audioTracks &&
            index > -1 && index < _videotag.audioTracks.length && index !== _currentAudioTrackIndex) {
            _videotag.audioTracks[_currentAudioTrackIndex].enabled = false;
            _currentAudioTrackIndex = index;
            _videotag.audioTracks[_currentAudioTrackIndex].enabled = true;
            _this.trigger('audioTrackChanged', { currentTrack: _currentAudioTrackIndex,
                tracks: _audioTracks });
        }
    }

    function _getAudioTracks() {
        return _audioTracks || [];
    }

    function _getCurrentAudioTrack() {
        return _currentAudioTrackIndex;
    }

    function isAudioStream() {
        // Safari will report videoHeight as 0 for HLS streams until readyState indicates that the browser has data
        return _videotag.videoHeight === 0 && !((OS.iOS || Browser.safari) && _videotag.readyState < 2);
    }

    function _setMediaType() {
        // Send mediaType when format is HLS. Other types are handled earlier by default.js.
        if (_levels[0].type === 'hls') {
<<<<<<< HEAD
            var mediaType = isAudioStream() ? 'audio' : 'video';
=======
            let mediaType = 'video';
            if (_videotag.videoHeight === 0) {
                // Safari will report videoHeight as 0 for HLS streams until readyState indicates that the browser has data
                if ((OS.iOS || Browser.safari) && _videotag.readyState < 2) {
                    return;
                }
                mediaType = 'audio';
            }
>>>>>>> 1281f599
            _this.trigger(MEDIA_TYPE, { mediaType: mediaType });
        }
    }

    // If we're live and the buffer end has remained the same for some time, mark the stream as stale and check if the stream is over
    function checkStaleStream() {
        // Never kill a stale live stream if the timeout was configured to 0
        if (_staleStreamDuration === 0) {
            return;
        }
        const endOfBuffer = endOfRange(_videotag.buffered);
        const live = _this.isLive();

        // Don't end if we have noting buffered yet, or cannot get any information about the buffer
        if (live && endOfBuffer && _lastEndOfBuffer === endOfBuffer) {
            if (_staleStreamTimeout === -1) {
                _staleStreamTimeout = setTimeout(function () {
                    _stale = true;
                    checkStreamEnded();
                }, _staleStreamDuration);
            }
        } else {
            clearTimeouts();
            _stale = false;
        }

        _lastEndOfBuffer = endOfBuffer;
    }

    function checkStreamEnded() {
        if (_stale && _this.atEdgeOfLiveStream()) {
            _this.trigger(MEDIA_ERROR, {
                message: 'The live stream is either down or has ended'
            });
            return true;
        }

        return false;
    }

    function clearTimeouts() {
        clearTimeout(_staleStreamTimeout);
        _staleStreamTimeout = -1;
    }
}

Object.assign(VideoProvider.prototype, DefaultProvider);

VideoProvider.getName = function() {
    return { name: 'html5' };
};

export default VideoProvider;<|MERGE_RESOLUTION|>--- conflicted
+++ resolved
@@ -742,19 +742,8 @@
     function _setMediaType() {
         // Send mediaType when format is HLS. Other types are handled earlier by default.js.
         if (_levels[0].type === 'hls') {
-<<<<<<< HEAD
-            var mediaType = isAudioStream() ? 'audio' : 'video';
-=======
-            let mediaType = 'video';
-            if (_videotag.videoHeight === 0) {
-                // Safari will report videoHeight as 0 for HLS streams until readyState indicates that the browser has data
-                if ((OS.iOS || Browser.safari) && _videotag.readyState < 2) {
-                    return;
-                }
-                mediaType = 'audio';
-            }
->>>>>>> 1281f599
-            _this.trigger(MEDIA_TYPE, { mediaType: mediaType });
+            const mediaType = isAudioStream() ? 'audio' : 'video';
+            _this.trigger(MEDIA_TYPE, { mediaType });
         }
     }
 
