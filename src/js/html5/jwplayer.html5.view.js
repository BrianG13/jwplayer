/**
 * jwplayer.html5 namespace
 *
 * @author pablo
 * @version 6.0
 */
(function(window) {
<<<<<<< HEAD
    var jwplayer = window.jwplayer,
        html5 = jwplayer.html5,
        utils = jwplayer.utils,
        events = jwplayer.events,
        states = events.state,
        _css = utils.css,
        _bounds = utils.bounds,
        _isMobile = utils.isMobile(),
        _isIPad = utils.isIPad(),
        _isIPod = utils.isIPod(),
        DOCUMENT = document,
        PLAYER_CLASS = 'jwplayer',
        ASPECT_MODE = 'aspectMode',
        FULLSCREEN_SELECTOR = '.' + PLAYER_CLASS + '.jwfullscreen',
        VIEW_MAIN_CONTAINER_CLASS = 'jwmain',
        VIEW_INSTREAM_CONTAINER_CLASS = 'jwinstream',
        VIEW_VIDEO_CONTAINER_CLASS = 'jwvideo',
        VIEW_CONTROLS_CONTAINER_CLASS = 'jwcontrols',
        VIEW_ASPECT_CONTAINER_CLASS = 'jwaspect',
        VIEW_PLAYLIST_CONTAINER_CLASS = 'jwplaylistcontainer',
        DOCUMENT_FULLSCREEN_EVENTS = [
            'fullscreenchange',
            'webkitfullscreenchange',
            'mozfullscreenchange',
            'MSFullscreenChange'
        ],

        /*************************************************************
         * Player stylesheets - done once on script initialization;  *
         * These CSS rules are used for all JW Player instances      *
         *************************************************************/
        TRUE = true,
        FALSE = !TRUE,
        _canCast = FALSE,
        JW_CSS_SMOOTH_EASE = 'opacity .25s ease',
        JW_CSS_100PCT = '100%',
        JW_CSS_ABSOLUTE = 'absolute',
        JW_CSS_IMPORTANT = ' !important',
        JW_CSS_HIDDEN = 'hidden',
        JW_CSS_NONE = 'none',
        JW_CSS_BLOCK = 'block';

    html5.view = function(_api, _model) {
        var _playerElement,
            _container,
            _controlsLayer,
            _aspectLayer,
            _playlistLayer,
            _controlsTimeout = -1,
            _timeoutDuration = _isMobile ? 4000 : 2000,
            _videoLayer,
            _lastWidth,
            _lastHeight,
            _instreamLayer,
            _instreamControlbar,
            _instreamDisplay,
            _instreamModel,
            _instreamMode = FALSE,
            _controlbar,
            _display,
            _castDisplay,
            _dock,
            _logo,
            _logoConfig = utils.extend({}, _model.componentConfig('logo')),
            _captions,
            _playlist,
            _audioMode,
            _errorState = FALSE,
            _showing = FALSE,
            _forcedControlsState = null,
            _replayState,
            _rightClickMenu,
            _resizeMediaTimeout = -1,
            _inCB = FALSE, // in control bar
            _currentState,

            // view fullscreen methods and ability
            _requestFullscreen,
            _exitFullscreen,
            _elementSupportsFullscreen = false,
=======
	var jwplayer = window.jwplayer,
		html5 = jwplayer.html5, 
		utils = jwplayer.utils, 
		events = jwplayer.events, 
		states = events.state,
		_css = utils.css, 
		_bounds = utils.bounds,
		_isMobile = utils.isMobile(),
		_isIPad = utils.isIPad(),
		_isIPod = utils.isIPod(),
		DOCUMENT = document,
		PLAYER_CLASS = "jwplayer",
		ASPECT_MODE = "aspectMode",
		FULLSCREEN_SELECTOR = "."+PLAYER_CLASS+".jwfullscreen",
		VIEW_MAIN_CONTAINER_CLASS = "jwmain",
		VIEW_INSTREAM_CONTAINER_CLASS = "jwinstream",
		VIEW_VIDEO_CONTAINER_CLASS = "jwvideo", 
		VIEW_CONTROLS_CONTAINER_CLASS = "jwcontrols",
		VIEW_ASPECT_CONTAINER_CLASS = "jwaspect",
		VIEW_PLAYLIST_CONTAINER_CLASS = "jwplaylistcontainer",
		DOCUMENT_FULLSCREEN_EVENTS = [
			'fullscreenchange',
			'webkitfullscreenchange',
			'mozfullscreenchange',
			'MSFullscreenChange'
		],

		/*************************************************************
		 * Player stylesheets - done once on script initialization;  *
		 * These CSS rules are used for all JW Player instances      *
		 *************************************************************/
		TRUE = true,
		FALSE = !TRUE,
		JW_CSS_SMOOTH_EASE = "opacity .25s ease",
		JW_CSS_100PCT = "100%",
		JW_CSS_ABSOLUTE = "absolute",
		JW_CSS_IMPORTANT = " !important",
		JW_CSS_HIDDEN = "hidden",
		JW_CSS_NONE = "none",
		JW_CSS_BLOCK = "block";

	html5.view = function(_api, _model) {
		var _playerElement,
			_container,
			_controlsLayer,
			_aspectLayer,
			_playlistLayer,
			_controlsTimeout = -1,
			_timeoutDuration = _isMobile ? 4000 : 2000,
			_videoLayer,
			_lastWidth,
			_lastHeight,
			_instreamLayer,
			_instreamControlbar,
			_instreamDisplay,
			_instreamModel,
			_instreamMode = FALSE,
			_controlbar,
			_display,
			_castDisplay,
			_dock,
			_logo,
			_logoConfig = utils.extend({}, _model.componentConfig("logo")),
			_captions,
			_playlist,
			_audioMode,
			_errorState = FALSE,
			_showing = FALSE,
			_forcedControlsState = null,
			_replayState,
			_readyState,
			_rightClickMenu,
			_resizeMediaTimeout = -1,
			_inCB = FALSE, // in control bar
			_currentState,

			// view fullscreen methods and ability
			_requestFullscreen,
			_exitFullscreen,
			_elementSupportsFullscreen = false,
>>>>>>> 9703d854

            // Used to differentiate tab focus events from click events, because when
            //  it is a click, the mouseDown event will occur immediately prior
            _focusFromClick = false,

            _this = utils.extend(this, new events.eventdispatcher());

        function _init() {

            _playerElement = _createElement('div', PLAYER_CLASS + ' playlist-' + _model.playlistposition);
            _playerElement.id = _api.id;
            _playerElement.tabIndex = 0;
            _playerElement.onmousedown = handleMouseDown;
            _playerElement.onfocusin = handleFocus;
            _playerElement.addEventListener('focus', handleFocus);
            _playerElement.onfocusout = handleBlur;
            _playerElement.addEventListener('blur', handleBlur);
            _playerElement.addEventListener('keydown', handleKeydown);

            _requestFullscreen =
                _playerElement.requestFullscreen ||
                _playerElement.webkitRequestFullscreen ||
                _playerElement.webkitRequestFullScreen ||
                _playerElement.mozRequestFullScreen ||
                _playerElement.msRequestFullscreen;
            _exitFullscreen =
                DOCUMENT.exitFullscreen ||
                DOCUMENT.webkitExitFullscreen ||
                DOCUMENT.webkitCancelFullScreen ||
                DOCUMENT.mozCancelFullScreen ||
                DOCUMENT.msExitFullscreen;
            _elementSupportsFullscreen = _requestFullscreen && _exitFullscreen;

            if (_model.aspectratio) {
                _css.style(_playerElement, {
                    display: 'inline-block'
                });
                _playerElement.className = _playerElement.className.replace(PLAYER_CLASS,
                        PLAYER_CLASS + ' ' + ASPECT_MODE);
            }

            _resize(_model.width, _model.height);

            var replace = DOCUMENT.getElementById(_api.id);
            replace.parentNode.replaceChild(_playerElement, replace);
        }

        function adjustSeek(amount) {
            var newSeek = utils.between(_model.position + amount, 0, this.getDuration());
            this.seek(newSeek);
        }

        function adjustVolume(amount) {
            var newVol = utils.between(this.getVolume() + amount, 0, 100);
            this.setVolume(newVol);
        }

        function allowKeyHandling(evt) {
            // If Meta keys return
            if (evt.ctrlKey || evt.metaKey) {
                return false;
            }

            // Controls may be disabled during share screens, or via API
            if (!_model.controls) {
                return false;
            }
            return true;
        }

        function handleKeydown(evt) {
            if (!allowKeyHandling(evt)) {
                // Let event bubble upwards
                return true;
            }

            // On keypress show the controlbar for a few seconds
            if (!_controlbar.adMode()) {
                _showControlbar();
                _resetTapTimer();
            }

            var jw = jwplayer(_api.id);
            switch (evt.keyCode) {
                case 27: // Esc
                    jw.setFullscreen(FALSE);
                    break;
                case 13: // enter
                case 32: // space
                    jw.play();
                    break;
                case 37: // left-arrow, if not adMode
                    if (!_controlbar.adMode()) {
                        adjustSeek.call(jw, -5);
                    }
                    break;
                case 39: // right-arrow, if not adMode
                    if (!_controlbar.adMode()) {
                        adjustSeek.call(jw, 5);
                    }
                    break;
                case 38: // up-arrow
                    adjustVolume.call(jw, 10);
                    break;
                case 40: // down-arrow
                    adjustVolume.call(jw, -10);
                    break;
                case 77: // m-key
                    jw.setMute();
                    break;
                case 70: // f-key
                    jw.setFullscreen();
                    break;
                default:
                    if (evt.keyCode >= 48 && evt.keyCode <= 59) {
                        // if 0-9 number key, move to n/10 of the percentage of the video
                        var number = evt.keyCode - 48;
                        var newSeek = (number / 10) * jw.getDuration();
                        jw.seek(newSeek);
                    }
                    break;
            }

            if (/13|32|37|38|39|40/.test(evt.keyCode)) {
                // Prevent keypresses from scrolling the screen
                evt.preventDefault();
                return false;
            }
        }

        function handleMouseDown() {
            _focusFromClick = true;

            // After a click it no longer has 'tab-focus'
            _this.sendEvent(events.JWPLAYER_VIEW_TAB_FOCUS, {
                hasFocus: false
            });
        }

        function handleFocus() {
            var wasTabEvent = !_focusFromClick;
            _focusFromClick = false;

            if (wasTabEvent) {
                _this.sendEvent(events.JWPLAYER_VIEW_TAB_FOCUS, {
                    hasFocus: true
                });
            }

            // On tab-focus, show the control bar for a few seconds
            if (!_controlbar.adMode()) {
                _showControlbar();
                _resetTapTimer();
            }
        }

        function handleBlur() {
            _focusFromClick = false;
            _this.sendEvent(events.JWPLAYER_VIEW_TAB_FOCUS, {
                hasFocus: false
            });
        }

        this.getCurrentCaptions = function() {
            return _captions.getCurrentCaptions();
        };

        this.setCurrentCaptions = function(caption) {
            _captions.setCurrentCaptions(caption);
        };

        this.getCaptionsList = function() {
            return _captions.getCaptionsList();
        };

        function _responsiveListener() {
            var bounds = _bounds(_playerElement),
                containerWidth = Math.round(bounds.width),
                containerHeight = Math.round(bounds.height);
            if (!DOCUMENT.body.contains(_playerElement)) {
                window.removeEventListener('resize', _responsiveListener);
                if (_isMobile) {
                    window.removeEventListener('orientationchange', _responsiveListener);
                }
            } else if (containerWidth && containerHeight) {
                if (containerWidth !== _lastWidth || containerHeight !== _lastHeight) {
                    _lastWidth = containerWidth;
                    _lastHeight = containerHeight;
                    if (_display) {
                        _display.redraw();
                    }
                    clearTimeout(_resizeMediaTimeout);
                    _resizeMediaTimeout = setTimeout(_resizeMedia, 50);
                    _this.sendEvent(events.JWPLAYER_RESIZE, {
                        width: containerWidth,
                        height: containerHeight
                    });
                }
            }
            return bounds;
        }


        this.setup = function(skin) {
            if (_errorState) { return; }
            _api.skin = skin;

            _container = _createElement('span', VIEW_MAIN_CONTAINER_CLASS);
            _container.id = _api.id + '_view';
            _videoLayer = _createElement('span', VIEW_VIDEO_CONTAINER_CLASS);
            _videoLayer.id = _api.id + '_media';

            _controlsLayer = _createElement('span', VIEW_CONTROLS_CONTAINER_CLASS);
            _instreamLayer = _createElement('span', VIEW_INSTREAM_CONTAINER_CLASS);
            _playlistLayer = _createElement('span', VIEW_PLAYLIST_CONTAINER_CLASS);
            _aspectLayer = _createElement('span', VIEW_ASPECT_CONTAINER_CLASS);

            _setupControls();

            _container.appendChild(_videoLayer);
            _container.appendChild(_controlsLayer);
            _container.appendChild(_instreamLayer);

            _playerElement.appendChild(_container);
            _playerElement.appendChild(_aspectLayer);
            _playerElement.appendChild(_playlistLayer);

            // adds video tag to video layer
            _model.getVideo().setContainer(_videoLayer);

            // Native fullscreen
            _model.addEventListener('fullscreenchange', _fullscreenChangeHandler);
            // DOM fullscreen
            for (var i = DOCUMENT_FULLSCREEN_EVENTS.length; i--;) {
                DOCUMENT.addEventListener(DOCUMENT_FULLSCREEN_EVENTS[i], _fullscreenChangeHandler, FALSE);
            }

            window.removeEventListener('resize', _responsiveListener);
            window.addEventListener('resize', _responsiveListener, FALSE);
            if (_isMobile) {
                window.removeEventListener('orientationchange', _responsiveListener);
                window.addEventListener('orientationchange', _responsiveListener, FALSE);
            }
            //this for googima, after casting, to get the state right.
            jwplayer(_api.id).onAdPlay(function() {
                _controlbar.adMode(true);
                _updateState(states.PLAYING);

                // For Vast to hide controlbar if no mouse movement
                _resetTapTimer();
            });
            jwplayer(_api.id).onAdSkipped(function() {
                _controlbar.adMode(false);
            });
            jwplayer(_api.id).onAdComplete(function() {
                _controlbar.adMode(false);
            });
<<<<<<< HEAD
            // So VAST will be in correct state when ad errors out from unknown filetype
            jwplayer(_api.id).onAdError(function() {
                _controlbar.adMode(false);
            });
            _api.jwAddEventListener(events.JWPLAYER_PLAYER_STATE, _stateHandler);
            _api.jwAddEventListener(events.JWPLAYER_MEDIA_ERROR, _errorHandler);
            _api.jwAddEventListener(events.JWPLAYER_PLAYLIST_COMPLETE, _playlistCompleteHandler);
            _api.jwAddEventListener(events.JWPLAYER_PLAYLIST_ITEM, _playlistItemHandler);
            _api.jwAddEventListener(events.JWPLAYER_CAST_AVAILABLE, function(evt) {
                if (evt.available) {
                    _this.forceControls(TRUE);
                    _canCast = TRUE;
                } else {
                    _this.releaseControls();
                }
            });
=======
			// So VAST will be in correct state when ad errors out from unknown filetype
			jwplayer(_api.id).onAdError(function() {
				_controlbar.adMode(false);
			});
			_api.jwAddEventListener(events.JWPLAYER_PLAYER_READY, _readyHandler);
			_api.jwAddEventListener(events.JWPLAYER_PLAYER_STATE, _stateHandler);
			_api.jwAddEventListener(events.JWPLAYER_MEDIA_ERROR, _errorHandler);
			_api.jwAddEventListener(events.JWPLAYER_PLAYLIST_COMPLETE, _playlistCompleteHandler);
			_api.jwAddEventListener(events.JWPLAYER_PLAYLIST_ITEM, _playlistItemHandler);
			_api.jwAddEventListener(events.JWPLAYER_CAST_AVAILABLE, function() {
				if (_canCast()) {
					_this.forceControls(TRUE);
				} else {
					_this.releaseControls();
				}
			});
			
			_api.jwAddEventListener(events.JWPLAYER_CAST_SESSION, function(evt) {
				if (!_castDisplay) {
					_castDisplay = new jwplayer.html5.castDisplay(_api.id);
					_castDisplay.statusDelegate = function(evt) {
						_castDisplay.setState(evt.newstate);
					};
				}
				if (evt.active) {
					_css.style(_captions.element(), {
						display: 'none'
					});
					_this.forceControls(TRUE);
					_castDisplay.setState('connecting').setName(evt.deviceName).show();
					_api.jwAddEventListener(events.JWPLAYER_PLAYER_STATE, _castDisplay.statusDelegate);
					_api.jwAddEventListener(events.JWPLAYER_CAST_AD_CHANGED, _castAdChanged);
				} else {
					_api.jwRemoveEventListener(events.JWPLAYER_PLAYER_STATE, _castDisplay.statusDelegate);
					_api.jwRemoveEventListener(events.JWPLAYER_CAST_AD_CHANGED, _castAdChanged);
					_castDisplay.hide();
					if (_controlbar.adMode()) {
						_castAdsEnded();
					}
					_css.style(_captions.element(), {
						display: null
					});
					// redraw displayicon
					_stateHandler({
						newstate: _api.jwGetState()
					});
					_responsiveListener();
				}
				
			});

			_stateHandler({
				newstate:states.IDLE
			});
			
			if (!_isMobile) {
				_controlsLayer.addEventListener('mouseout', _mouseoutHandler, FALSE);
				
				_controlsLayer.addEventListener('mousemove', _startFade, FALSE);
				if (utils.isMSIE()) {
					// Not sure why this is needed
					_videoLayer.addEventListener('mousemove', _startFade, FALSE);
					_videoLayer.addEventListener('click', _display.clickHandler);
				}
			} 
			_componentFadeListeners(_controlbar);
			_componentFadeListeners(_dock);
			_componentFadeListeners(_logo);

			_css('#' + _playerElement.id + '.' + ASPECT_MODE + " ." + VIEW_ASPECT_CONTAINER_CLASS, {
				"margin-top": _model.aspectratio,
				display: JW_CSS_BLOCK
			});

			var ar = utils.exists (_model.aspectratio) ? parseFloat(_model.aspectratio) : 100,
				size = _model.playlistsize;
			_css('#' + _playerElement.id + '.playlist-right .' + VIEW_ASPECT_CONTAINER_CLASS, {
				"margin-bottom": -1 * size * (ar/100) + "px"
			});

			_css('#' + _playerElement.id + '.playlist-right .' + VIEW_PLAYLIST_CONTAINER_CLASS, {
				width: size + "px",
				right: 0,
				top: 0,
				height: "100%"
			});

			_css('#' + _playerElement.id + '.playlist-bottom .' + VIEW_ASPECT_CONTAINER_CLASS, {
				"padding-bottom": size + "px"
			});

			_css('#' + _playerElement.id + '.playlist-bottom .' + VIEW_PLAYLIST_CONTAINER_CLASS, {
				width: "100%",
				height: size + "px",
				bottom: 0
			});

			_css('#' + _playerElement.id + '.playlist-right .' + VIEW_MAIN_CONTAINER_CLASS, {
				right: size + "px"
			});

			_css('#' + _playerElement.id + '.playlist-bottom .' + VIEW_MAIN_CONTAINER_CLASS, {
				bottom: size + "px"
			});

			setTimeout(function() { 
				_resize(_model.width, _model.height);
			}, 0);
		};
		
		function _componentFadeListeners(comp) {
			if (comp) {
				comp.element().addEventListener('mousemove', _cancelFade, FALSE);
				comp.element().addEventListener('mouseout', _resumeFade, FALSE);
			}
		}
	
		function _captionsLoadedHandler() {//evt) {
			//ios7captions
			//_model.getVideo().addCaptions(evt.captionData);
			// set current captions evt.captionData[_api.jwGetCurrentCaptions()]
		}
	
	
		function _mouseoutHandler() {
			clearTimeout(_controlsTimeout);
			_controlsTimeout = setTimeout(_hideControls, 10);
		}
		function _createElement(elem, className) {
			var newElement = DOCUMENT.createElement(elem);
			if (className) newElement.className = className;
			return newElement;
		}
		
		function _touchHandler() {
			if (_isMobile) {
				if (_showing) {
					_hideControls();
				} else {
					_showControls();
				}
			} else {
				_stateHandler({
					newstate: _api.jwGetState()
				});
			}
			if (_showing) {
				_resetTapTimer();
			}
		}

		function _resetTapTimer() {
			clearTimeout(_controlsTimeout);
			_controlsTimeout = setTimeout(_hideControls, _timeoutDuration);
		}
		
		function _startFade() {
			clearTimeout(_controlsTimeout);
			if (_api.jwGetState() == states.PAUSED || _api.jwGetState() == states.PLAYING) {
				_showControls();
				if (!_inCB) {
					_controlsTimeout = setTimeout(_hideControls, _timeoutDuration);
				}
			}
		}
		
		function _cancelFade() {
			clearTimeout(_controlsTimeout);
			_inCB = TRUE;
		}
		
		function _resumeFade() {
			_inCB = FALSE;
		}
		
		function forward(evt) {
			_this.sendEvent(evt.type, evt);
		}
		
		function _setupControls() {
			var height = _model.height,
				cbSettings = _model.componentConfig('controlbar'),
				displaySettings = _model.componentConfig('display');

			_checkAudioMode(height);

			_captions = new html5.captions(_api, _model.captions);
			_captions.addEventListener(events.JWPLAYER_CAPTIONS_LIST, forward);
			_captions.addEventListener(events.JWPLAYER_CAPTIONS_CHANGED, forward);
			_captions.addEventListener(events.JWPLAYER_CAPTIONS_LOADED, _captionsLoadedHandler);
			_controlsLayer.appendChild(_captions.element());

			_display = new html5.display(_api, displaySettings);
			_display.addEventListener(events.JWPLAYER_DISPLAY_CLICK, function(evt) {
				forward(evt);
				_touchHandler();
			});
			if (_audioMode) _display.hidePreview(TRUE);
			_controlsLayer.appendChild(_display.element());
			
			_logo = new html5.logo(_api, _logoConfig);
			_controlsLayer.appendChild(_logo.element());
			
			_dock = new html5.dock(_api, _model.componentConfig('dock'));
			_controlsLayer.appendChild(_dock.element());
			
			if (_api.edition && !_isMobile) {
				_rightClickMenu = new html5.rightclick(_api, {abouttext: _model.abouttext, aboutlink: _model.aboutlink});	
			}
			else if (!_isMobile) {
				_rightClickMenu = new html5.rightclick(_api, {});
			}
			
			if (_model.playlistsize && _model.playlistposition && _model.playlistposition != JW_CSS_NONE) {
				_playlist = new html5.playlistcomponent(_api, {});
				_playlistLayer.appendChild(_playlist.element());
			}
			
			_controlbar = new html5.controlbar(_api, cbSettings);
			_controlbar.addEventListener(events.JWPLAYER_USER_ACTION, _resetTapTimer);
			_controlsLayer.appendChild(_controlbar.element());
			
			if (_isIPod) {
                _hideControlbar();
            }
			if (_canCast()) {
                _this.forceControls(TRUE);
            }
		}

        function _canCast() {
            var cast = jwplayer.cast;
            return cast && cast.available && cast.available();
        }

		function _castAdChanged(evt) {
			// end ad mode (ad provider removed)
			if (evt.done) {
				_castAdsEnded();
				return;
			}

			if (!evt.complete) {
				// start ad mode
				if (!_controlbar.adMode()) {
					_castAdsStarted();
				}

				_controlbar.setText(evt.message);

				// clickthrough callback
				var clickAd = evt.onClick;
				if (clickAd !== undefined) {
					_display.setAlternateClickHandler(function() {
						clickAd(evt);
					});
				}
				//skipAd callback
				var skipAd = evt.onSkipAd;
				if (skipAd !== undefined && _castDisplay) {
					_castDisplay.setSkipoffset(evt, evt.onSkipAd);
				}
			}

			// update skip button and companions
			if (_castDisplay) {
				_castDisplay.adChanged(evt);
			}

		}

		function _castAdsStarted() {
			_controlbar.instreamMode(true);
			_controlbar.adMode(true);
			_controlbar.show(true);
		}

		function _castAdsEnded() {
			// controlbar reset
			_controlbar.setText('');
			_controlbar.adMode(false);
			_controlbar.instreamMode(false);
			_controlbar.show(true);
			// cast display reset
			if (_castDisplay) {
				_castDisplay.adsEnded();
				_castDisplay.setState(_api.jwGetState());
			}
			// display click reset
			_display.revertAlternateClickHandler();
		}

		/** 
		 * Switch fullscreen mode.
		 **/
		var _fullscreen = this.fullscreen = function(state) {

			if (!utils.exists(state)) {
				state = !_model.fullscreen;
			}

			state = !!state;

			// if state is already correct, return
			if (state === _model.fullscreen) {
				return;
			}

			// If it supports DOM fullscreen
			if (_elementSupportsFullscreen) {
				if (state) {
					_requestFullscreen.apply(_playerElement);
				} else {
					_exitFullscreen.apply(DOCUMENT);
				}
				_toggleDOMFullscreen(_playerElement, state);
			} else {
				// else use native fullscreen
				_model.getVideo().setFullScreen(state);
			}
		};
		

		function _redrawComponent(comp) {
			if (comp) comp.redraw();
		}

		/**
		 * Resize the player
		 */
		function _resize(width, height, resetAspectMode) {
			var className = _playerElement.className,
				playerStyle,
				playlistStyle,
				containerStyle,
				playlistSize,
				playlistPos,
				id = _api.id + '_view';
			_css.block(id);

			// when jwResize is called remove aspectMode and force layout
			resetAspectMode = !!resetAspectMode;
			if (resetAspectMode) {
				className = className.replace(/\s*aspectMode/, '');
				if (_playerElement.className !== className) {
					_playerElement.className = className;
				}
				_css.style(_playerElement, {
					display: JW_CSS_BLOCK
				}, resetAspectMode);
			}
			
			if (utils.exists(width) && utils.exists(height)) {
				_model.width = width;
				_model.height = height;
			}
			
			playerStyle = { width: width };
			if (className.indexOf(ASPECT_MODE) == -1) {
				playerStyle.height = height;
			}
			_css.style(_playerElement, playerStyle, true);

			if (_display) {
				_display.redraw();
			}
			if (_controlbar) {
				_controlbar.redraw(TRUE);
			}
			if (_logo) {
				_logo.offset(_controlbar && _logo.position().indexOf("bottom") >= 0 ? _controlbar.height() + _controlbar.margin() : 0);
				setTimeout(function() {
					if (_dock) {
						_dock.offset(_logo.position() == "top-left" ? _logo.element().clientWidth + _logo.margin() : 0);
					}
				}, 500);
			}
			
			_checkAudioMode(height);

			playlistSize = _model.playlistsize;
			playlistPos = _model.playlistposition;
			if (_playlist && playlistSize && (playlistPos == "right" || playlistPos == "bottom")) {
				_playlist.redraw();
				
				playlistStyle = {
					display: JW_CSS_BLOCK
				};
				containerStyle = {};

				playlistStyle[playlistPos] = 0;
				containerStyle[playlistPos] = playlistSize;
				
				if (playlistPos == "right") {
					playlistStyle.width = playlistSize;
				} else {
					playlistStyle.height = playlistSize;
				}
				
				_css.style(_playlistLayer, playlistStyle);
				_css.style(_container, containerStyle);
			}

			// pass width, height from jwResize if present 
			_resizeMedia(width, height);

			_css.unblock(id);
		}
		
		function _checkAudioMode(height) {
			_audioMode = _isAudioMode(height);
			if (_controlbar) {
				if (_audioMode) {
					_controlbar.audioMode(TRUE);
					_showControls();
					_display.hidePreview(TRUE);
					_hideDisplay();
					_showVideo(FALSE);
				} else {
					_controlbar.audioMode(FALSE);
					_updateState(_api.jwGetState());
				}
			}
			if (_logo && _audioMode) {
				_hideLogo();
			}
			_playerElement.style.backgroundColor = _audioMode ? 'transparent' : '#000';
		}
		
		function _isAudioMode(height) {
			var bounds = _bounds(_playerElement);
			if (height.toString().indexOf("%") > 0)
				return FALSE;
			else if (bounds.height === 0)
				return FALSE;
			else if (_model.playlistposition == "bottom")
				return bounds.height <= 40 + _model.playlistsize;
			return bounds.height <= 40;
		}
		
		function _resizeMedia(width, height) {
			if (!width || isNaN(Number(width))) {
				if (!_videoLayer) return;
				width  = _videoLayer.clientWidth;
			}
			if (!height || isNaN(Number(height))) {
				if (!_videoLayer) return;
				height = _videoLayer.clientHeight;
			}
			var transformScale = _model.getVideo().resize(width, height, _model.stretching);
			// poll resizing if video is transformed
			if (transformScale) {
				clearTimeout(_resizeMediaTimeout);
				_resizeMediaTimeout = setTimeout(_resizeMedia, 250);
			}
		}
		
		this.resize = function(width, height) {
			var resetAspectMode = TRUE;
			_resize(width, height, resetAspectMode);
			_responsiveListener();
		};
		this.resizeMedia = _resizeMedia;

		var _completeSetup = this.completeSetup = function() {
			_css.style(_playerElement, {
				opacity: 1
			});
			window.onbeforeunload = function() {
				if (!_isCasting()) { // don't call stop while casting
					// prevent video error in display on window close
					_api.jwStop();
				}
			};
		};

		/**
		 * Return whether or not we're in native fullscreen
		 */
		function _isNativeFullscreen() {
			if (_elementSupportsFullscreen) {
				var fsElement = DOCUMENT.currentFullScreenElement ||
							DOCUMENT.webkitCurrentFullScreenElement ||
							DOCUMENT.mozFullScreenElement || 
							DOCUMENT.msFullscreenElement;
				return !!(fsElement && fsElement.id === _api.id);
			}
			// if player element view fullscreen not available, return video fullscreen state
			return _model.getVideo().getFullScreen();
		}


		function _fullscreenChangeHandler(event) {
			// don't respond to fullscreen change handlers for elements outside the player (other players, etc...)
			if (event.target !== _playerElement && !_playerElement.contains(event.target)) {
				return;
			}

			var fullscreenState = (event.jwstate !== undefined) ? event.jwstate : _isNativeFullscreen();

			if (_elementSupportsFullscreen) {
				_toggleDOMFullscreen(_playerElement, fullscreenState);
			} else {
				_toggleFullscreen(fullscreenState);
			}
		}

		function _toggleDOMFullscreen(playerElement, fullscreenState) {

			utils.removeClass(playerElement, 'jwfullscreen');
			if (fullscreenState) {
				utils.addClass(playerElement, 'jwfullscreen');
				_css.style(DOCUMENT.body, {
					'overflow-y' : JW_CSS_HIDDEN
				});

				// On going fullscreen we want the control bar to fade after a few seconds
				_resetTapTimer();
			} else {
				_css.style(DOCUMENT.body, {
					'overflow-y' : ''
				});
			}

			_redrawComponent(_controlbar);
			_redrawComponent(_display);
			_redrawComponent(_dock);
			_resizeMedia();

			_toggleFullscreen(fullscreenState);
		}

		function _toggleFullscreen(fullscreenState) {
			// update model
			_model.setFullscreen(fullscreenState);

			//ios7captions
			// var curr = _model.getVideo().fsCaptions(fullscreenState, _api.jwGetCurrentCaptions());
			// if (!fullscreenState) {
				// if (curr) _api.jwSetCurrentCaptions(curr+1);
				// else _api.jwSetCurrentCaptions(0);
			// }

			if (fullscreenState) {
				// Browsers seem to need an extra second to figure out how large they are in fullscreen...
				clearTimeout(_resizeMediaTimeout);
				_resizeMediaTimeout = setTimeout(_resizeMedia, 200);

			} else if (_isIPad && _api.jwGetState() == states.PAUSED) {
				// delay refresh on iPad when exiting fullscreen
				// TODO: cancel this if fullscreen or player state changes
				setTimeout(_showDisplay, 500);
			}
		}
		
		function _showControlbar() {
			if (_isIPod && !_audioMode) return; 
			if (_controlbar && _model.controls ) _controlbar.show();
		}

		function _hideControlbar() {
			if (_forcedControlsState === TRUE) {
				return;
			}
			// TODO: use _forcedControlsState for audio mode so that we don't need these
			if (_controlbar && !_audioMode && !_model.getVideo().audioMode()) {
				_controlbar.hide();
			}
		}
		
		function _showDock() {
			if (_dock && !_audioMode && _model.controls) _dock.show();
		}
		function _hideDock() {
			if (_dock && !_replayState && !_model.getVideo().audioMode()) {
				_dock.hide();
			}
		}

		function _showLogo() {
			if (_logo && !_audioMode) _logo.show();
		}
		function _hideLogo() {
			if (_logo && (!_model.getVideo().audioMode() || _audioMode)) _logo.hide(_audioMode);
		}

		function _showDisplay() {
			if (_display && _model.controls && !_audioMode) {
				if (!_isIPod || _api.jwGetState() == states.IDLE)
					_display.show();
			}

			if (!(_isMobile && _model.fullscreen)) {
				_model.getVideo().setControls(FALSE);
			}
			
		}
		function _hideDisplay() {
			if (_display) {
				_display.hide();
			}
		}

		function _hideControls() {
			clearTimeout(_controlsTimeout);
			if (_forcedControlsState === TRUE) {
				return;
			}
			_showing = FALSE;

			var state = _api.jwGetState();
			
			if (!_model.controls || state != states.PAUSED) {
				_hideControlbar();
			}

			if (!_model.controls) {
				_hideDock();
			}

			if (state != states.IDLE && state != states.PAUSED) {
				_hideDock();
				_hideLogo();
			}

			utils.addClass(_playerElement, 'jw-user-inactive');
		}

		function _showControls() {
			if (_forcedControlsState === FALSE) {
				return;
			}
			_showing = TRUE;
			if (_model.controls || _audioMode) {
				if (!(_isIPod && _currentState == states.PAUSED)) {
					_showControlbar();
					_showDock();
				}
			}
			if (_logoConfig.hide) {
				_showLogo();
			}

			utils.removeClass(_playerElement, 'jw-user-inactive');
		}

		function _showVideo(state) {
			state = state && !_audioMode;
			_model.getVideo().setVisibility(state);
		}

		function _playlistCompleteHandler() {
			_replayState = TRUE;
			_fullscreen(FALSE);
			if (_model.controls) {
				_showDock();
			}
		}
		
		function _playlistItemHandler() {
			// update display title
			if (_castDisplay) {
				_castDisplay.setState(_api.jwGetState());
			}
		}

		function _readyHandler() {
			_readyState = TRUE;
		}

		/**
		 * Player state handler
		 */
		var _stateTimeout;
		
		function _stateHandler(evt) {
			_replayState = FALSE;
			clearTimeout(_stateTimeout);
			_stateTimeout = setTimeout(function() {
				_updateState(evt.newstate);
			}, 100);
		}
		
		function _errorHandler() {
			_hideControlbar();
		}
		
		function _isAudioFile() {
			var model = _instreamMode ? _instreamModel : _model;
			return model.getVideo().audioMode();
		}

		function _isCasting() {
			return _model.getVideo().isCaster;
		}

		function _updateState(state) {
			_currentState = state;
			// cast.display
			if (_isCasting()) {
				if (_display) {
					_display.show();
					_display.hidePreview(FALSE);
				}
				// hide video without audio and android checks
				_css.style(_videoLayer, {
					visibility: JW_CSS_HIDDEN,
					opacity: 0
				});
				// force control bar without audio check
				if (_controlbar) {
					_controlbar.show();
					_controlbar.hideFullscreen(TRUE);
				}
				return;
			}
			// player display
			switch(state) {
			case states.PLAYING:
				if (_model.getVideo().isCaster !== TRUE) {
					_forcedControlsState = null;
				} else {
					_forcedControlsState = TRUE;
				}
				if (_isAudioFile()) {
					_showVideo(FALSE);
					_display.hidePreview(_audioMode);
					_display.setHiding(TRUE);
					if (_controlbar) {
						_showControls();
						_controlbar.hideFullscreen(TRUE);
					} 
					_showDock();
				} else {
					_showVideo(TRUE);
					
					_resizeMedia();
					_display.hidePreview(TRUE);
					if (_controlbar) {
						_controlbar.hideFullscreen(!_model.getVideo().supportsFullscreen());
					}
				}
				break;
			case states.IDLE:
				_showVideo(FALSE);
				if (!_audioMode) {
					_display.hidePreview(FALSE);
					_showDisplay();
					_showDock();
					if (_controlbar) {
						_controlbar.hideFullscreen(FALSE);
					}
				}
				break;
			case states.BUFFERING:
				_showDisplay();
				_hideControls();
				if (_isMobile) {
					_showVideo(TRUE);
				}
				break;
			case states.PAUSED:
				_showDisplay();
				_showControls();
				break;
			}

			_showLogo();
		}
		
		function _internalSelector(className) {
			return '#' + _api.id + (className ? " ." + className : "");
		}
		
		this.setupInstream = function(instreamContainer, instreamControlbar, instreamDisplay, instreamModel) {
			_css.unblock();
			_setVisibility(_internalSelector(VIEW_INSTREAM_CONTAINER_CLASS), TRUE);
			_setVisibility(_internalSelector(VIEW_CONTROLS_CONTAINER_CLASS), FALSE);
			_instreamLayer.appendChild(instreamContainer);
			_instreamControlbar = instreamControlbar;
			_instreamDisplay = instreamDisplay;
			_instreamModel = instreamModel;
			_stateHandler({
				newstate: states.PLAYING
			});
			_instreamMode = TRUE;
			_instreamLayer.addEventListener('mousemove', _startFade);
			_instreamLayer.addEventListener('mouseout', _mouseoutHandler); 
		};
		
		this.destroyInstream = function() {
			_css.unblock();
			_setVisibility(_internalSelector(VIEW_INSTREAM_CONTAINER_CLASS), FALSE);
			_setVisibility(_internalSelector(VIEW_CONTROLS_CONTAINER_CLASS), TRUE);
			_instreamLayer.innerHTML = "";
			_instreamLayer.removeEventListener('mousemove', _startFade);
			_instreamLayer.removeEventListener('mouseout', _mouseoutHandler);
			_instreamMode = FALSE;
		};
		
		this.setupError = function(message) {
			_errorState = TRUE;
			jwplayer.embed.errorScreen(_playerElement, message, _model);
			_completeSetup();
		};
		
		function _setVisibility(selector, state) {
			_css(selector, { display: state ? JW_CSS_BLOCK : JW_CSS_NONE });
		}
		
		this.addButton = function(icon, label, handler, id) {
			if (_dock) {
				_dock.addButton(icon, label, handler, id);
				if (_api.jwGetState() == states.IDLE) _showDock();
			}
		};

		this.removeButton = function(id) {
			if (_dock) _dock.removeButton(id);
		};
		
		this.setControls = function(state) {
			var oldstate = _model.controls,
				newstate = !!state;
			_model.controls = newstate;
			if (newstate != oldstate) {

				if (_instreamMode) {
					_hideInstream(!state);
				} else {
					if (newstate) {
						_stateHandler({
							newstate:
							_api.jwGetState()
						});
					} else {
						_hideControls();
						_hideDisplay();
					}
				}
				_this.sendEvent(events.JWPLAYER_CONTROLS, {
					controls: newstate
				});
			}
		};

		this.forceControls = function(state) {
			_forcedControlsState = !!state;
			if (state) {
				_showControls();
			} else {
				_hideControls();
			}
		};

		this.releaseControls = function() {
			_forcedControlsState = null;
			_updateState(_api.jwGetState());
		};
		
		function _hideInstream(hidden) {
			if (hidden) {
				_instreamControlbar.hide();
				_instreamDisplay.hide();
			} else {
				_instreamControlbar.show();
				_instreamDisplay.show();
			}
		}
		
		this.addCues = function(cues) {
			if (_controlbar) {
				_controlbar.addCues(cues);
			}
		};

		this.forceState = function(state) {
			_display.forceState(state);
		};
		
		this.releaseState = function() {
			_display.releaseState(_api.jwGetState());
		};
		
		this.getSafeRegion = function() {
			var bounds = {
				x: 0,
				y: 0,
				width: 0,
				height: 0
			};
			if (!_model.controls) {
				return bounds;
			}
			_controlbar.showTemp();
			_dock.showTemp();
			//_responsiveListener();
			var dispBounds = _bounds(_container),
				dispOffset = dispBounds.top,
				cbBounds = _instreamMode ? _bounds(DOCUMENT.getElementById(_api.id + "_instream_controlbar")) : _bounds(_controlbar.element()),
				dockButtons = _instreamMode ? FALSE : (_dock.numButtons() > 0),
				logoTop = (_logo.position().indexOf("top") === 0),
				dockBounds,
				logoBounds = _bounds(_logo.element());
			if (dockButtons) {
				dockBounds = _bounds(_dock.element());
				bounds.y = Math.max(0, dockBounds.bottom - dispOffset);
			}
			if (logoTop) {
				bounds.y = Math.max(bounds.y, logoBounds.bottom - dispOffset);
			}
			bounds.width = dispBounds.width;
			if (cbBounds.height) {
				bounds.height = (logoTop ? cbBounds.top : logoBounds.top) - dispOffset - bounds.y;
			} else {
				bounds.height = dispBounds.height - bounds.y;
			}
			_controlbar.hideTemp();
			_dock.hideTemp();
			return bounds;
		};

		this.destroy = function() {
			window.removeEventListener('resize', _responsiveListener);
			window.removeEventListener('orientationchange', _responsiveListener);
			for (var i=DOCUMENT_FULLSCREEN_EVENTS.length; i--;) {
				DOCUMENT.removeEventListener(DOCUMENT_FULLSCREEN_EVENTS[i], _fullscreenChangeHandler, FALSE);
			}
			_model.removeEventListener('fullscreenchange', _fullscreenChangeHandler);
			_playerElement.removeEventListener('keydown', handleKeydown, FALSE);
			if (_rightClickMenu) {
				_rightClickMenu.destroy();
			}
			if (_castDisplay) {
				_api.jwRemoveEventListener(events.JWPLAYER_PLAYER_STATE, _castDisplay.statusDelegate);
				_castDisplay.destroy();
				_castDisplay = null;
			}
			if (_controlsLayer) {
				_controlsLayer.removeEventListener('mousemove', _startFade);
				_controlsLayer.removeEventListener('mouseout', _mouseoutHandler); 
			}
			if (_videoLayer) {
				_videoLayer.removeEventListener('mousemove', _startFade);
				_videoLayer.removeEventListener('click', _display.clickHandler);
			}
			if (_instreamMode) {
				this.destroyInstream();
			}
		};

		_init();
	};

	// Container styles
	_css('.' + PLAYER_CLASS, {
		position: 'relative',
		// overflow: 'hidden',
		display: 'block',
		opacity: 0,
		'min-height': 0,
		'-webkit-transition': JW_CSS_SMOOTH_EASE,
		'-moz-transition': JW_CSS_SMOOTH_EASE,
		'-o-transition': JW_CSS_SMOOTH_EASE
	});

	_css('.' + VIEW_MAIN_CONTAINER_CLASS, {
		position : JW_CSS_ABSOLUTE,
		left: 0,
		right: 0,
		top: 0,
		bottom: 0,
		'-webkit-transition': JW_CSS_SMOOTH_EASE,
		'-moz-transition': JW_CSS_SMOOTH_EASE,
		'-o-transition': JW_CSS_SMOOTH_EASE
	});

	_css('.' + VIEW_VIDEO_CONTAINER_CLASS + ', .'+ VIEW_CONTROLS_CONTAINER_CLASS, {
		position : JW_CSS_ABSOLUTE,
		height : JW_CSS_100PCT,
		width: JW_CSS_100PCT,
		'-webkit-transition': JW_CSS_SMOOTH_EASE,
		'-moz-transition': JW_CSS_SMOOTH_EASE,
		'-o-transition': JW_CSS_SMOOTH_EASE
	});

	_css('.' + VIEW_VIDEO_CONTAINER_CLASS, {
		overflow: JW_CSS_HIDDEN,
		visibility: JW_CSS_HIDDEN,
		opacity: 0
	});

	_css('.' + VIEW_VIDEO_CONTAINER_CLASS + " video", {
		background : 'transparent',
		height : JW_CSS_100PCT,
		width: JW_CSS_100PCT,
		position: 'absolute',
		margin: 'auto',
		right: 0,
		left: 0,
		top: 0,
		bottom: 0
	});

	_css('.' + VIEW_PLAYLIST_CONTAINER_CLASS, {
		position: JW_CSS_ABSOLUTE,
		height : JW_CSS_100PCT,
		width: JW_CSS_100PCT,
		display: JW_CSS_NONE
	});
	
	_css('.' + VIEW_INSTREAM_CONTAINER_CLASS, {
		position: JW_CSS_ABSOLUTE,
		top: 0,
		left: 0,
		bottom: 0,
		right: 0,
		display: 'none'
	});


	_css('.' + VIEW_ASPECT_CONTAINER_CLASS, {
		display: 'none'
	});

	_css('.' + PLAYER_CLASS + '.' + ASPECT_MODE , {
		height: 'auto'
	});

	// Fullscreen styles
	
	_css(FULLSCREEN_SELECTOR, {
		width: JW_CSS_100PCT,
		height: JW_CSS_100PCT,
		left: 0, 
		right: 0,
		top: 0,
		bottom: 0,
		'z-index': 1000,
		margin:0,
		position: "fixed"
	}, TRUE);

	_css(FULLSCREEN_SELECTOR + '.jw-user-inactive', {
		'cursor' : 'none',
		'-webkit-cursor-visibility': 'auto-hide'
	});

	_css(FULLSCREEN_SELECTOR + ' .'+ VIEW_MAIN_CONTAINER_CLASS, {
		left: 0, 
		right: 0,
		top: 0,
		bottom: 0
	}, TRUE);

	_css(FULLSCREEN_SELECTOR + ' .'+ VIEW_PLAYLIST_CONTAINER_CLASS, {
		display: JW_CSS_NONE
	}, TRUE);
	
	_css('.' + PLAYER_CLASS+' .jwuniform', {
		'background-size': 'contain' + JW_CSS_IMPORTANT
	});

	_css('.' + PLAYER_CLASS+' .jwfill', {
		'background-size': 'cover' + JW_CSS_IMPORTANT,
		'background-position': 'center'
	});

	_css('.' + PLAYER_CLASS+' .jwexactfit', {
		'background-size': JW_CSS_100PCT + " " + JW_CSS_100PCT + JW_CSS_IMPORTANT
	});
>>>>>>> 9703d854

            _api.jwAddEventListener(events.JWPLAYER_CAST_SESSION, function(evt) {
                if (!_castDisplay) {
                    _castDisplay = new jwplayer.html5.castDisplay(_api.id);
                    _castDisplay.statusDelegate = function(evt) {
                        _castDisplay.setState(evt.newstate);
                    };
                }
                if (evt.active) {
                    _css.style(_captions.element(), {
                        display: 'none'
                    });
                    _this.forceControls(TRUE);
                    _castDisplay.setState('connecting').setName(evt.deviceName).show();
                    _api.jwAddEventListener(events.JWPLAYER_PLAYER_STATE, _castDisplay.statusDelegate);
                    _api.jwAddEventListener(events.JWPLAYER_CAST_AD_CHANGED, _castAdChanged);
                } else {
                    _api.jwRemoveEventListener(events.JWPLAYER_PLAYER_STATE, _castDisplay.statusDelegate);
                    _api.jwRemoveEventListener(events.JWPLAYER_CAST_AD_CHANGED, _castAdChanged);
                    _castDisplay.hide();
                    if (_controlbar.adMode()) {
                        _castAdsEnded();
                    }
                    _css.style(_captions.element(), {
                        display: null
                    });
                    // redraw displayicon
                    _stateHandler({
                        newstate: _api.jwGetState()
                    });
                    _responsiveListener();
                }

            });

            _stateHandler({
                newstate: states.IDLE
            });

            if (!_isMobile) {
                _controlsLayer.addEventListener('mouseout', _mouseoutHandler, FALSE);

                _controlsLayer.addEventListener('mousemove', _startFade, FALSE);
                if (utils.isMSIE()) {
                    // Not sure why this is needed
                    _videoLayer.addEventListener('mousemove', _startFade, FALSE);
                    _videoLayer.addEventListener('click', _display.clickHandler);
                }
            }
            _componentFadeListeners(_controlbar);
            _componentFadeListeners(_dock);
            _componentFadeListeners(_logo);

            _css('#' + _playerElement.id + '.' + ASPECT_MODE + ' .' + VIEW_ASPECT_CONTAINER_CLASS, {
                'margin-top': _model.aspectratio,
                display: JW_CSS_BLOCK
            });

            var ar = utils.exists(_model.aspectratio) ? parseFloat(_model.aspectratio) : 100,
                size = _model.playlistsize;
            _css('#' + _playerElement.id + '.playlist-right .' + VIEW_ASPECT_CONTAINER_CLASS, {
                'margin-bottom': -1 * size * (ar / 100) + 'px'
            });

            _css('#' + _playerElement.id + '.playlist-right .' + VIEW_PLAYLIST_CONTAINER_CLASS, {
                width: size + 'px',
                right: 0,
                top: 0,
                height: '100%'
            });

            _css('#' + _playerElement.id + '.playlist-bottom .' + VIEW_ASPECT_CONTAINER_CLASS, {
                'padding-bottom': size + 'px'
            });

            _css('#' + _playerElement.id + '.playlist-bottom .' + VIEW_PLAYLIST_CONTAINER_CLASS, {
                width: '100%',
                height: size + 'px',
                bottom: 0
            });

            _css('#' + _playerElement.id + '.playlist-right .' + VIEW_MAIN_CONTAINER_CLASS, {
                right: size + 'px'
            });

            _css('#' + _playerElement.id + '.playlist-bottom .' + VIEW_MAIN_CONTAINER_CLASS, {
                bottom: size + 'px'
            });

            setTimeout(function() {
                _resize(_model.width, _model.height);
            }, 0);
        };

        function _componentFadeListeners(comp) {
            if (comp) {
                comp.element().addEventListener('mousemove', _cancelFade, FALSE);
                comp.element().addEventListener('mouseout', _resumeFade, FALSE);
            }
        }

        function _captionsLoadedHandler() { //evt) {
            //ios7captions
            //_model.getVideo().addCaptions(evt.captionData);
            // set current captions evt.captionData[_api.jwGetCurrentCaptions()]
        }


        function _mouseoutHandler() {
            clearTimeout(_controlsTimeout);
            _controlsTimeout = setTimeout(_hideControls, 10);
        }

        function _createElement(elem, className) {
            var newElement = DOCUMENT.createElement(elem);
            if (className) { newElement.className = className; }
            return newElement;
        }

        function _touchHandler() {
            if (_isMobile) {
                if (_showing) {
                    _hideControls();
                } else {
                    _showControls();
                }
            } else {
                _stateHandler({
                    newstate: _api.jwGetState()
                });
            }
            if (_showing) {
                _resetTapTimer();
            }
        }

        function _resetTapTimer() {
            clearTimeout(_controlsTimeout);
            _controlsTimeout = setTimeout(_hideControls, _timeoutDuration);
        }

        function _startFade() {
            clearTimeout(_controlsTimeout);
            var state = _api.jwGetState();

            // We need _instreamMode because the state is IDLE during pre-rolls
            if (state === states.PLAYING || state === states.PAUSED || _instreamMode) {
                _showControls();
                if (!_inCB) {
                    _controlsTimeout = setTimeout(_hideControls, _timeoutDuration);
                }
            }
        }

        function _cancelFade() {
            clearTimeout(_controlsTimeout);
            _inCB = TRUE;
        }

        function _resumeFade() {
            _inCB = FALSE;
        }

        function forward(evt) {
            _this.sendEvent(evt.type, evt);
        }

        function _setupControls() {
            var height = _model.height,
                cbSettings = _model.componentConfig('controlbar'),
                displaySettings = _model.componentConfig('display');

            _checkAudioMode(height);

            _captions = new html5.captions(_api, _model.captions);
            _captions.addEventListener(events.JWPLAYER_CAPTIONS_LIST, forward);
            _captions.addEventListener(events.JWPLAYER_CAPTIONS_CHANGED, forward);
            _captions.addEventListener(events.JWPLAYER_CAPTIONS_LOADED, _captionsLoadedHandler);
            _controlsLayer.appendChild(_captions.element());

            _display = new html5.display(_api, displaySettings);
            _display.addEventListener(events.JWPLAYER_DISPLAY_CLICK, function(evt) {
                forward(evt);
                _touchHandler();
            });
            if (_audioMode) { _display.hidePreview(TRUE); }
            _controlsLayer.appendChild(_display.element());

            _logo = new html5.logo(_api, _logoConfig);
            _controlsLayer.appendChild(_logo.element());

            _dock = new html5.dock(_api, _model.componentConfig('dock'));
            _controlsLayer.appendChild(_dock.element());

            if (_api.edition && !_isMobile) {
                _rightClickMenu = new html5.rightclick(_api, {
                    abouttext: _model.abouttext,
                    aboutlink: _model.aboutlink
                });
            } else if (!_isMobile) {
                _rightClickMenu = new html5.rightclick(_api, {});
            }

            if (_model.playlistsize && _model.playlistposition && _model.playlistposition !== JW_CSS_NONE) {
                _playlist = new html5.playlistcomponent(_api, {});
                _playlistLayer.appendChild(_playlist.element());
            }

            _controlbar = new html5.controlbar(_api, cbSettings);
            _controlbar.addEventListener(events.JWPLAYER_USER_ACTION, _resetTapTimer);

            _controlsLayer.appendChild(_controlbar.element());

            if (_isIPod)  { _hideControlbar(); }
            if (_canCast) { _this.forceControls(TRUE); }
        }

        function _castAdChanged(evt) {
            // end ad mode (ad provider removed)
            if (evt.done) {
                _castAdsEnded();
                return;
            }

            if (!evt.complete) {
                // start ad mode
                if (!_controlbar.adMode()) {
                    _castAdsStarted();
                }

                _controlbar.setText(evt.message);

                // clickthrough callback
                var clickAd = evt.onClick;
                if (clickAd !== undefined) {
                    _display.setAlternateClickHandler(function() {
                        clickAd(evt);
                    });
                }
                //skipAd callback
                var skipAd = evt.onSkipAd;
                if (skipAd !== undefined && _castDisplay) {
                    _castDisplay.setSkipoffset(evt, evt.onSkipAd);
                }
            }

            // update skip button and companions
            if (_castDisplay) {
                _castDisplay.adChanged(evt);
            }

        }

        function _castAdsStarted() {
            _controlbar.instreamMode(true);
            _controlbar.adMode(true);
            _controlbar.show(true);
        }

        function _castAdsEnded() {
            // controlbar reset
            _controlbar.setText('');
            _controlbar.adMode(false);
            _controlbar.instreamMode(false);
            _controlbar.show(true);
            // cast display reset
            if (_castDisplay) {
                _castDisplay.adsEnded();
                _castDisplay.setState(_api.jwGetState());
            }
            // display click reset
            _display.revertAlternateClickHandler();
        }

        /** 
         * Switch fullscreen mode.
         **/
        var _fullscreen = this.fullscreen = function(state) {

            if (!utils.exists(state)) {
                state = !_model.fullscreen;
            }

            state = !!state;

            // if state is already correct, return
            if (state === _model.fullscreen) {
                return;
            }

            // If it supports DOM fullscreen
            if (_elementSupportsFullscreen) {
                if (state) {
                    _requestFullscreen.apply(_playerElement);
                } else {
                    _exitFullscreen.apply(DOCUMENT);
                }
                _toggleDOMFullscreen(_playerElement, state);
            } else {
                // else use native fullscreen
                _model.getVideo().setFullScreen(state);
            }
        };


        function _redrawComponent(comp) {
            if (comp) {
                comp.redraw();
            }
        }

        /**
         * Resize the player
         */
        function _resize(width, height, resetAspectMode) {
            var className = _playerElement.className,
                playerStyle,
                playlistStyle,
                containerStyle,
                playlistSize,
                playlistPos,
                id = _api.id + '_view';
            _css.block(id);

            // when jwResize is called remove aspectMode and force layout
            resetAspectMode = !!resetAspectMode;
            if (resetAspectMode) {
                className = className.replace(/\s*aspectMode/, '');
                if (_playerElement.className !== className) {
                    _playerElement.className = className;
                }
                _css.style(_playerElement, {
                    display: JW_CSS_BLOCK
                }, resetAspectMode);
            }

            if (utils.exists(width) && utils.exists(height)) {
                _model.width = width;
                _model.height = height;
            }

            playerStyle = {
                width: width
            };
            if (className.indexOf(ASPECT_MODE) === -1) {
                playerStyle.height = height;
            }
            _css.style(_playerElement, playerStyle, true);

            if (_display) {
                _display.redraw();
            }
            if (_controlbar) {
                _controlbar.redraw(TRUE);
            }
            if (_logo) {
                _logo.offset(_controlbar && _logo.position().indexOf('bottom') >= 0 ?
                    _controlbar.height() + _controlbar.margin() : 0);
                setTimeout(function() {
                    if (_dock) {
                        _dock.offset(_logo.position() === 'top-left' ?
                            _logo.element().clientWidth + _logo.margin() : 0);
                    }
                }, 500);
            }

            _checkAudioMode(height);

            playlistSize = _model.playlistsize;
            playlistPos = _model.playlistposition;
            if (_playlist && playlistSize && (playlistPos === 'right' || playlistPos === 'bottom')) {
                _playlist.redraw();

                playlistStyle = {
                    display: JW_CSS_BLOCK
                };
                containerStyle = {};

                playlistStyle[playlistPos] = 0;
                containerStyle[playlistPos] = playlistSize;

                if (playlistPos === 'right') {
                    playlistStyle.width = playlistSize;
                } else {
                    playlistStyle.height = playlistSize;
                }

                _css.style(_playlistLayer, playlistStyle);
                _css.style(_container, containerStyle);
            }

            // pass width, height from jwResize if present 
            _resizeMedia(width, height);

            _css.unblock(id);
        }

        function _checkAudioMode(height) {
            _audioMode = _isAudioMode(height);
            if (_controlbar) {
                if (_audioMode) {
                    _controlbar.audioMode(TRUE);
                    _showControls();
                    _display.hidePreview(TRUE);
                    _hideDisplay();
                    _showVideo(FALSE);
                } else {
                    _controlbar.audioMode(FALSE);
                    _updateState(_api.jwGetState());
                }
            }
            if (_logo && _audioMode) {
                _hideLogo();
            }
            _playerElement.style.backgroundColor = _audioMode ? 'transparent' : '#000';
        }

        function _isAudioMode(height) {
            var bounds = _bounds(_playerElement);
            if (height.toString().indexOf('%') > 0) {
                return FALSE;
            } else if (bounds.height === 0) {
                return FALSE;
            } else if (_model.playlistposition === 'bottom') {
                return bounds.height <= 40 + _model.playlistsize;
            }
            return bounds.height <= 40;
        }

        function _resizeMedia(width, height) {
            if (!width || isNaN(Number(width))) {
                if (!_videoLayer) { return; }
                width = _videoLayer.clientWidth;
            }
            if (!height || isNaN(Number(height))) {
                if (!_videoLayer) { return; }
                height = _videoLayer.clientHeight;
            }
            var transformScale = _model.getVideo().resize(width, height, _model.stretching);
            // poll resizing if video is transformed
            if (transformScale) {
                clearTimeout(_resizeMediaTimeout);
                _resizeMediaTimeout = setTimeout(_resizeMedia, 250);
            }
        }

        this.resize = function(width, height) {
            var resetAspectMode = TRUE;
            _resize(width, height, resetAspectMode);
            _responsiveListener();
        };
        this.resizeMedia = _resizeMedia;

        var _completeSetup = this.completeSetup = function() {
            _css.style(_playerElement, {
                opacity: 1
            });
            window.onbeforeunload = function() {
                if (!_isCasting()) { // don't call stop while casting
                    // prevent video error in display on window close
                    _api.jwStop();
                }
            };
        };

        /**
         * Return whether or not we're in native fullscreen
         */
        function _isNativeFullscreen() {
            if (_elementSupportsFullscreen) {
                var fsElement = DOCUMENT.fullscreenElement ||
                    DOCUMENT.webkitCurrentFullScreenElement ||
                    DOCUMENT.mozFullScreenElement ||
                    DOCUMENT.msFullscreenElement;
                return !!(fsElement && fsElement.id === _api.id);
            }
            // if player element view fullscreen not available, return video fullscreen state
            return _model.getVideo().getFullScreen();
        }


        function _fullscreenChangeHandler(event) {
            var fullscreenState = (event.jwstate !== undefined) ? event.jwstate : _isNativeFullscreen();

            if (_elementSupportsFullscreen) {
                _toggleDOMFullscreen(_playerElement, fullscreenState);
            } else {
                _toggleFullscreen(fullscreenState);
            }
        }

        function _toggleDOMFullscreen(playerElement, fullscreenState) {

            utils.removeClass(playerElement, 'jwfullscreen');
            if (fullscreenState) {
                utils.addClass(playerElement, 'jwfullscreen');
                _css.style(DOCUMENT.body, {
                    'overflow-y': JW_CSS_HIDDEN
                });

                // On going fullscreen we want the control bar to fade after a few seconds
                _resetTapTimer();
            } else {
                _css.style(DOCUMENT.body, {
                    'overflow-y': ''
                });
            }

            _redrawComponent(_controlbar);
            _redrawComponent(_display);
            _redrawComponent(_dock);
            _resizeMedia();

            _toggleFullscreen(fullscreenState);
        }

        function _toggleFullscreen(fullscreenState) {
            // update model
            _model.setFullscreen(fullscreenState);

            //ios7captions
            // var curr = _model.getVideo().fsCaptions(fullscreenState, _api.jwGetCurrentCaptions());
            // if (!fullscreenState) {
            // if (curr) _api.jwSetCurrentCaptions(curr+1);
            // else _api.jwSetCurrentCaptions(0);
            // }

            if (fullscreenState) {
                // Browsers seem to need an extra second to figure out how large they are in fullscreen...
                clearTimeout(_resizeMediaTimeout);
                _resizeMediaTimeout = setTimeout(_resizeMedia, 200);

            } else if (_isIPad && _api.jwGetState() === states.PAUSED) {
                // delay refresh on iPad when exiting fullscreen
                // TODO: cancel this if fullscreen or player state changes
                setTimeout(_showDisplay, 500);
            }
        }

        function _showControlbar() {
            if (_isIPod && !_audioMode) {
                return;
            }

            if (_controlbar && _model.controls) {
                if(_instreamMode) {
                    _instreamControlbar.show();
                } else {
                    _controlbar.show();
                }
            }

        }

        function _hideControlbar() {
            if (_forcedControlsState === TRUE) {
                return;
            }

            // TODO: use _forcedControlsState for audio mode so that we don't need these
            if (_controlbar && !_audioMode && !_model.getVideo().audioMode()) {
                if(_instreamMode) {
                    _instreamControlbar.hide();
                } else {
                    _controlbar.hide();
                }
            }
        }

        function _showDock() {
            if (_dock && !_audioMode && _model.controls) {
                _dock.show();
            }
        }

        function _hideDock() {
            if (_dock && !_replayState && !_model.getVideo().audioMode()) {
                _dock.hide();
            }
        }

        function _showLogo() {
            if (_logo && !_audioMode) {
                _logo.show();
            }
        }

        function _hideLogo() {
            if (_logo && (!_model.getVideo().audioMode() || _audioMode)) {
                _logo.hide(_audioMode);
            }
        }

        function _showDisplay() {
            if (_display && _model.controls && !_audioMode) {
                if (!_isIPod || _api.jwGetState() === states.IDLE) {
                    _display.show();
                }
            }

            if (!(_isMobile && _model.fullscreen)) {
                _model.getVideo().setControls(FALSE);
            }

        }

        function _hideDisplay() {
            if (_display) {
                _display.hide();
            }
        }

        function _hideControls() {
            clearTimeout(_controlsTimeout);
            if (_forcedControlsState === TRUE) {
                return;
            }
            _showing = FALSE;

            var state = _api.jwGetState();

            if (!_model.controls || state !== states.PAUSED) {
                _hideControlbar();
            }

            if (!_model.controls) {
                _hideDock();
            }

            if (state !== states.IDLE && state !== states.PAUSED) {
                _hideDock();
                _hideLogo();
            }

            utils.addClass(_playerElement, 'jw-user-inactive');
        }

        function _showControls() {
            if (_forcedControlsState === FALSE) {
                return;
            }

            _showing = TRUE;
            if (_model.controls || _audioMode) {
                if (!(_isIPod && _currentState === states.PAUSED)) {
                    _showControlbar();
                    _showDock();
                }
            }
            if (_logoConfig.hide) {
                _showLogo();
            }

            utils.removeClass(_playerElement, 'jw-user-inactive');
        }

        function _showVideo(state) {
            state = state && !_audioMode;
            _model.getVideo().setVisibility(state);
        }

        function _playlistCompleteHandler() {
            _replayState = TRUE;
            _fullscreen(FALSE);
            if (_model.controls) {
                _showDock();
            }
        }

        function _playlistItemHandler() {
            // update display title
            if (_castDisplay) {
                _castDisplay.setState(_api.jwGetState());
            }
        }

        /**
         * Player state handler
         */
        var _stateTimeout;

        function _stateHandler(evt) {
            _replayState = FALSE;
            clearTimeout(_stateTimeout);
            _stateTimeout = setTimeout(function() {
                _updateState(evt.newstate);
            }, 100);
        }

        function _errorHandler() {
            _hideControlbar();
        }

        function _isAudioFile() {
            var model = _instreamMode ? _instreamModel : _model;
            return model.getVideo().audioMode();
        }

        function _isCasting() {
            return _model.getVideo().isCaster;
        }

        function _updateState(state) {
            _currentState = state;
            // cast.display
            if (_isCasting()) {
                if (_display) {
                    _display.show();
                    _display.hidePreview(FALSE);
                }
                // hide video without audio and android checks
                _css.style(_videoLayer, {
                    visibility: JW_CSS_HIDDEN,
                    opacity: 0
                });
                // force control bar without audio check
                if (_controlbar) {
                    _controlbar.show();
                    _controlbar.hideFullscreen(TRUE);
                }
                return;
            }
            // player display
            switch (state) {
                case states.PLAYING:
                    if (_model.getVideo().isCaster !== TRUE) {
                        _forcedControlsState = null;
                    } else {
                        _forcedControlsState = TRUE;
                    }
                    if (_isAudioFile()) {
                        _showVideo(FALSE);
                        _display.hidePreview(_audioMode);
                        _display.setHiding(TRUE);
                        if (_controlbar) {
                            _showControls();
                            _controlbar.hideFullscreen(TRUE);
                        }
                        _showDock();
                    } else {
                        _showVideo(TRUE);

                        _resizeMedia();
                        _display.hidePreview(TRUE);
                        if (_controlbar) {
                            _controlbar.hideFullscreen(!_model.getVideo().supportsFullscreen());
                        }
                    }
                    break;
                case states.IDLE:
                    _showVideo(FALSE);
                    if (!_audioMode) {
                        _display.hidePreview(FALSE);
                        _showDisplay();
                        _showDock();
                        if (_controlbar) {
                            _controlbar.hideFullscreen(FALSE);
                        }
                    }
                    break;
                case states.BUFFERING:
                    _showDisplay();
                    _hideControls();
                    if (_isMobile) {
                        _showVideo(TRUE);
                    }
                    break;
                case states.PAUSED:
                    _showDisplay();
                    _showControls();
                    break;
            }

            _showLogo();
        }

        function _internalSelector(className) {
            return '#' + _api.id + (className ? ' .' + className : '');
        }

        this.setupInstream = function(instreamContainer, instreamControlbar, instreamDisplay, instreamModel) {
            _css.unblock();
            _setVisibility(_internalSelector(VIEW_INSTREAM_CONTAINER_CLASS), TRUE);
            _setVisibility(_internalSelector(VIEW_CONTROLS_CONTAINER_CLASS), FALSE);
            _instreamLayer.appendChild(instreamContainer);
            _instreamControlbar = instreamControlbar;
            _instreamDisplay = instreamDisplay;
            _instreamModel = instreamModel;
            _stateHandler({
                newstate: states.PLAYING
            });
            _instreamMode = TRUE;
            _instreamLayer.addEventListener('mousemove', _startFade);
            _instreamLayer.addEventListener('mouseout', _mouseoutHandler);
        };

        this.destroyInstream = function() {
            _css.unblock();
            _setVisibility(_internalSelector(VIEW_INSTREAM_CONTAINER_CLASS), FALSE);
            _setVisibility(_internalSelector(VIEW_CONTROLS_CONTAINER_CLASS), TRUE);
            _instreamLayer.innerHTML = '';
            _instreamLayer.removeEventListener('mousemove', _startFade);
            _instreamLayer.removeEventListener('mouseout', _mouseoutHandler);
            _instreamMode = FALSE;
        };

        this.setupError = function(message) {
            _errorState = TRUE;
            jwplayer.embed.errorScreen(_playerElement, message, _model);
            _completeSetup();
        };

        function _setVisibility(selector, state) {
            _css(selector, {
                display: state ? JW_CSS_BLOCK : JW_CSS_NONE
            });
        }

        this.addButton = function(icon, label, handler, id) {
            if (_dock) {
                _dock.addButton(icon, label, handler, id);
                if (_api.jwGetState() === states.IDLE) {
                    _showDock();
                }
            }
        };

        this.removeButton = function(id) {
            if (_dock) {
                _dock.removeButton(id);
            }
        };

        this.setControls = function(state) {
            var oldstate = _model.controls,
                newstate = !!state;
            _model.controls = newstate;
            if (newstate !== oldstate) {

                if (_instreamMode) {
                    _hideInstream(!state);
                } else {
                    if (newstate) {
                        _stateHandler({
                            newstate: _api.jwGetState()
                        });
                    } else {
                        _hideControls();
                        _hideDisplay();
                    }
                }
                _this.sendEvent(events.JWPLAYER_CONTROLS, {
                    controls: newstate
                });
            }
        };

        this.forceControls = function(state) {
            _forcedControlsState = !!state;
            if (state) {
                _showControls();
            } else {
                _hideControls();
            }
        };

        this.releaseControls = function() {
            _forcedControlsState = null;
            _updateState(_api.jwGetState());
        };

        function _hideInstream(hidden) {
            if (hidden) {
                _instreamControlbar.hide();
                _instreamDisplay.hide();
            } else {
                _instreamControlbar.show();
                _instreamDisplay.show();
            }
        }

        this.addCues = function(cues) {
            if (_controlbar) {
                _controlbar.addCues(cues);
            }
        };

        this.forceState = function(state) {
            _display.forceState(state);
        };

        this.releaseState = function() {
            _display.releaseState(_api.jwGetState());
        };

        this.getSafeRegion = function() {
            var bounds = {
                x: 0,
                y: 0,
                width: 0,
                height: 0
            };
            if (!_model.controls) {
                return bounds;
            }
            _controlbar.showTemp();
            _dock.showTemp();
            //_responsiveListener();
            var dispBounds = _bounds(_container),
                dispOffset = dispBounds.top,
                cbBounds = _instreamMode ? _bounds(DOCUMENT.getElementById(_api.id + '_instream_controlbar')) :
                    _bounds(_controlbar.element()),
                dockButtons = _instreamMode ? FALSE : (_dock.numButtons() > 0),
                logoTop = (_logo.position().indexOf('top') === 0),
                dockBounds,
                logoBounds = _bounds(_logo.element());
            if (dockButtons) {
                dockBounds = _bounds(_dock.element());
                bounds.y = Math.max(0, dockBounds.bottom - dispOffset);
            }
            if (logoTop) {
                bounds.y = Math.max(bounds.y, logoBounds.bottom - dispOffset);
            }
            bounds.width = dispBounds.width;
            if (cbBounds.height) {
                bounds.height = (logoTop ? cbBounds.top : logoBounds.top) - dispOffset - bounds.y;
            } else {
                bounds.height = dispBounds.height - bounds.y;
            }
            _controlbar.hideTemp();
            _dock.hideTemp();
            return bounds;
        };

        this.destroy = function() {
            window.removeEventListener('resize', _responsiveListener);
            window.removeEventListener('orientationchange', _responsiveListener);
            for (var i = DOCUMENT_FULLSCREEN_EVENTS.length; i--;) {
                DOCUMENT.removeEventListener(DOCUMENT_FULLSCREEN_EVENTS[i], _fullscreenChangeHandler, FALSE);
            }
            _model.removeEventListener('fullscreenchange', _fullscreenChangeHandler);
            _playerElement.removeEventListener('keydown', handleKeydown, FALSE);
            if (_rightClickMenu) {
                _rightClickMenu.destroy();
            }
            if (_castDisplay) {
                _api.jwRemoveEventListener(events.JWPLAYER_PLAYER_STATE, _castDisplay.statusDelegate);
                _castDisplay.destroy();
                _castDisplay = null;
            }
            if (_controlsLayer) {
                _controlsLayer.removeEventListener('mousemove', _startFade);
                _controlsLayer.removeEventListener('mouseout', _mouseoutHandler);
            }
            if (_videoLayer) {
                _videoLayer.removeEventListener('mousemove', _startFade);
                _videoLayer.removeEventListener('click', _display.clickHandler);
            }
            if (_instreamMode) {
                this.destroyInstream();
            }
        };

        _init();
    };

    // Container styles
    _css('.' + PLAYER_CLASS, {
        position: 'relative',
        // overflow: 'hidden',
        display: 'block',
        opacity: 0,
        'min-height': 0,
        '-webkit-transition': JW_CSS_SMOOTH_EASE,
        '-moz-transition': JW_CSS_SMOOTH_EASE,
        '-o-transition': JW_CSS_SMOOTH_EASE
    });

    _css('.' + VIEW_MAIN_CONTAINER_CLASS, {
        position: JW_CSS_ABSOLUTE,
        left: 0,
        right: 0,
        top: 0,
        bottom: 0,
        '-webkit-transition': JW_CSS_SMOOTH_EASE,
        '-moz-transition': JW_CSS_SMOOTH_EASE,
        '-o-transition': JW_CSS_SMOOTH_EASE
    });

    _css('.' + VIEW_VIDEO_CONTAINER_CLASS + ', .' + VIEW_CONTROLS_CONTAINER_CLASS, {
        position: JW_CSS_ABSOLUTE,
        height: JW_CSS_100PCT,
        width: JW_CSS_100PCT,
        '-webkit-transition': JW_CSS_SMOOTH_EASE,
        '-moz-transition': JW_CSS_SMOOTH_EASE,
        '-o-transition': JW_CSS_SMOOTH_EASE
    });

    _css('.' + VIEW_VIDEO_CONTAINER_CLASS, {
        overflow: JW_CSS_HIDDEN,
        visibility: JW_CSS_HIDDEN,
        opacity: 0
    });

    _css('.' + VIEW_VIDEO_CONTAINER_CLASS + ' video', {
        background: 'transparent',
        height: JW_CSS_100PCT,
        width: JW_CSS_100PCT,
        position: 'absolute',
        margin: 'auto',
        right: 0,
        left: 0,
        top: 0,
        bottom: 0
    });

    _css('.' + VIEW_PLAYLIST_CONTAINER_CLASS, {
        position: JW_CSS_ABSOLUTE,
        height: JW_CSS_100PCT,
        width: JW_CSS_100PCT,
        display: JW_CSS_NONE
    });

    _css('.' + VIEW_INSTREAM_CONTAINER_CLASS, {
        position: JW_CSS_ABSOLUTE,
        top: 0,
        left: 0,
        bottom: 0,
        right: 0,
        display: 'none'
    });


    _css('.' + VIEW_ASPECT_CONTAINER_CLASS, {
        display: 'none'
    });

    _css('.' + PLAYER_CLASS + '.' + ASPECT_MODE, {
        height: 'auto'
    });

    // Fullscreen styles

    _css(FULLSCREEN_SELECTOR, {
        width: JW_CSS_100PCT,
        height: JW_CSS_100PCT,
        left: 0,
        right: 0,
        top: 0,
        bottom: 0,
        'z-index': 1000,
        margin: 0,
        position: 'fixed'
    }, TRUE);

    _css(FULLSCREEN_SELECTOR + '.jw-user-inactive', {
        'cursor': 'none',
        '-webkit-cursor-visibility': 'auto-hide'
    });

    _css(FULLSCREEN_SELECTOR + ' .' + VIEW_MAIN_CONTAINER_CLASS, {
        left: 0,
        right: 0,
        top: 0,
        bottom: 0
    }, TRUE);

    _css(FULLSCREEN_SELECTOR + ' .' + VIEW_PLAYLIST_CONTAINER_CLASS, {
        display: JW_CSS_NONE
    }, TRUE);

    _css('.' + PLAYER_CLASS + ' .jwuniform', {
        'background-size': 'contain' + JW_CSS_IMPORTANT
    });

    _css('.' + PLAYER_CLASS + ' .jwfill', {
        'background-size': 'cover' + JW_CSS_IMPORTANT,
        'background-position': 'center'
    });

    _css('.' + PLAYER_CLASS + ' .jwexactfit', {
        'background-size': JW_CSS_100PCT + ' ' + JW_CSS_100PCT + JW_CSS_IMPORTANT
    });
})(window);<|MERGE_RESOLUTION|>--- conflicted
+++ resolved
@@ -5,7 +5,6 @@
  * @version 6.0
  */
 (function(window) {
-<<<<<<< HEAD
     var jwplayer = window.jwplayer,
         html5 = jwplayer.html5,
         utils = jwplayer.utils,
@@ -39,7 +38,6 @@
          *************************************************************/
         TRUE = true,
         FALSE = !TRUE,
-        _canCast = FALSE,
         JW_CSS_SMOOTH_EASE = 'opacity .25s ease',
         JW_CSS_100PCT = '100%',
         JW_CSS_ABSOLUTE = 'absolute',
@@ -86,88 +84,6 @@
             _requestFullscreen,
             _exitFullscreen,
             _elementSupportsFullscreen = false,
-=======
-	var jwplayer = window.jwplayer,
-		html5 = jwplayer.html5, 
-		utils = jwplayer.utils, 
-		events = jwplayer.events, 
-		states = events.state,
-		_css = utils.css, 
-		_bounds = utils.bounds,
-		_isMobile = utils.isMobile(),
-		_isIPad = utils.isIPad(),
-		_isIPod = utils.isIPod(),
-		DOCUMENT = document,
-		PLAYER_CLASS = "jwplayer",
-		ASPECT_MODE = "aspectMode",
-		FULLSCREEN_SELECTOR = "."+PLAYER_CLASS+".jwfullscreen",
-		VIEW_MAIN_CONTAINER_CLASS = "jwmain",
-		VIEW_INSTREAM_CONTAINER_CLASS = "jwinstream",
-		VIEW_VIDEO_CONTAINER_CLASS = "jwvideo", 
-		VIEW_CONTROLS_CONTAINER_CLASS = "jwcontrols",
-		VIEW_ASPECT_CONTAINER_CLASS = "jwaspect",
-		VIEW_PLAYLIST_CONTAINER_CLASS = "jwplaylistcontainer",
-		DOCUMENT_FULLSCREEN_EVENTS = [
-			'fullscreenchange',
-			'webkitfullscreenchange',
-			'mozfullscreenchange',
-			'MSFullscreenChange'
-		],
-
-		/*************************************************************
-		 * Player stylesheets - done once on script initialization;  *
-		 * These CSS rules are used for all JW Player instances      *
-		 *************************************************************/
-		TRUE = true,
-		FALSE = !TRUE,
-		JW_CSS_SMOOTH_EASE = "opacity .25s ease",
-		JW_CSS_100PCT = "100%",
-		JW_CSS_ABSOLUTE = "absolute",
-		JW_CSS_IMPORTANT = " !important",
-		JW_CSS_HIDDEN = "hidden",
-		JW_CSS_NONE = "none",
-		JW_CSS_BLOCK = "block";
-
-	html5.view = function(_api, _model) {
-		var _playerElement,
-			_container,
-			_controlsLayer,
-			_aspectLayer,
-			_playlistLayer,
-			_controlsTimeout = -1,
-			_timeoutDuration = _isMobile ? 4000 : 2000,
-			_videoLayer,
-			_lastWidth,
-			_lastHeight,
-			_instreamLayer,
-			_instreamControlbar,
-			_instreamDisplay,
-			_instreamModel,
-			_instreamMode = FALSE,
-			_controlbar,
-			_display,
-			_castDisplay,
-			_dock,
-			_logo,
-			_logoConfig = utils.extend({}, _model.componentConfig("logo")),
-			_captions,
-			_playlist,
-			_audioMode,
-			_errorState = FALSE,
-			_showing = FALSE,
-			_forcedControlsState = null,
-			_replayState,
-			_readyState,
-			_rightClickMenu,
-			_resizeMediaTimeout = -1,
-			_inCB = FALSE, // in control bar
-			_currentState,
-
-			// view fullscreen methods and ability
-			_requestFullscreen,
-			_exitFullscreen,
-			_elementSupportsFullscreen = false,
->>>>>>> 9703d854
 
             // Used to differentiate tab focus events from click events, because when
             //  it is a click, the mouseDown event will occur immediately prior
@@ -206,7 +122,7 @@
                     display: 'inline-block'
                 });
                 _playerElement.className = _playerElement.className.replace(PLAYER_CLASS,
-                        PLAYER_CLASS + ' ' + ASPECT_MODE);
+                    PLAYER_CLASS + ' ' + ASPECT_MODE);
             }
 
             _resize(_model.width, _model.height);
@@ -372,7 +288,9 @@
 
 
         this.setup = function(skin) {
-            if (_errorState) { return; }
+            if (_errorState) {
+                return;
+            }
             _api.skin = skin;
 
             _container = _createElement('span', VIEW_MAIN_CONTAINER_CLASS);
@@ -425,7 +343,6 @@
             jwplayer(_api.id).onAdComplete(function() {
                 _controlbar.adMode(false);
             });
-<<<<<<< HEAD
             // So VAST will be in correct state when ad errors out from unknown filetype
             jwplayer(_api.id).onAdError(function() {
                 _controlbar.adMode(false);
@@ -434,1087 +351,13 @@
             _api.jwAddEventListener(events.JWPLAYER_MEDIA_ERROR, _errorHandler);
             _api.jwAddEventListener(events.JWPLAYER_PLAYLIST_COMPLETE, _playlistCompleteHandler);
             _api.jwAddEventListener(events.JWPLAYER_PLAYLIST_ITEM, _playlistItemHandler);
-            _api.jwAddEventListener(events.JWPLAYER_CAST_AVAILABLE, function(evt) {
-                if (evt.available) {
+            _api.jwAddEventListener(events.JWPLAYER_CAST_AVAILABLE, function() {
+                if (utils.canCast()) {
                     _this.forceControls(TRUE);
-                    _canCast = TRUE;
                 } else {
                     _this.releaseControls();
                 }
             });
-=======
-			// So VAST will be in correct state when ad errors out from unknown filetype
-			jwplayer(_api.id).onAdError(function() {
-				_controlbar.adMode(false);
-			});
-			_api.jwAddEventListener(events.JWPLAYER_PLAYER_READY, _readyHandler);
-			_api.jwAddEventListener(events.JWPLAYER_PLAYER_STATE, _stateHandler);
-			_api.jwAddEventListener(events.JWPLAYER_MEDIA_ERROR, _errorHandler);
-			_api.jwAddEventListener(events.JWPLAYER_PLAYLIST_COMPLETE, _playlistCompleteHandler);
-			_api.jwAddEventListener(events.JWPLAYER_PLAYLIST_ITEM, _playlistItemHandler);
-			_api.jwAddEventListener(events.JWPLAYER_CAST_AVAILABLE, function() {
-				if (_canCast()) {
-					_this.forceControls(TRUE);
-				} else {
-					_this.releaseControls();
-				}
-			});
-			
-			_api.jwAddEventListener(events.JWPLAYER_CAST_SESSION, function(evt) {
-				if (!_castDisplay) {
-					_castDisplay = new jwplayer.html5.castDisplay(_api.id);
-					_castDisplay.statusDelegate = function(evt) {
-						_castDisplay.setState(evt.newstate);
-					};
-				}
-				if (evt.active) {
-					_css.style(_captions.element(), {
-						display: 'none'
-					});
-					_this.forceControls(TRUE);
-					_castDisplay.setState('connecting').setName(evt.deviceName).show();
-					_api.jwAddEventListener(events.JWPLAYER_PLAYER_STATE, _castDisplay.statusDelegate);
-					_api.jwAddEventListener(events.JWPLAYER_CAST_AD_CHANGED, _castAdChanged);
-				} else {
-					_api.jwRemoveEventListener(events.JWPLAYER_PLAYER_STATE, _castDisplay.statusDelegate);
-					_api.jwRemoveEventListener(events.JWPLAYER_CAST_AD_CHANGED, _castAdChanged);
-					_castDisplay.hide();
-					if (_controlbar.adMode()) {
-						_castAdsEnded();
-					}
-					_css.style(_captions.element(), {
-						display: null
-					});
-					// redraw displayicon
-					_stateHandler({
-						newstate: _api.jwGetState()
-					});
-					_responsiveListener();
-				}
-				
-			});
-
-			_stateHandler({
-				newstate:states.IDLE
-			});
-			
-			if (!_isMobile) {
-				_controlsLayer.addEventListener('mouseout', _mouseoutHandler, FALSE);
-				
-				_controlsLayer.addEventListener('mousemove', _startFade, FALSE);
-				if (utils.isMSIE()) {
-					// Not sure why this is needed
-					_videoLayer.addEventListener('mousemove', _startFade, FALSE);
-					_videoLayer.addEventListener('click', _display.clickHandler);
-				}
-			} 
-			_componentFadeListeners(_controlbar);
-			_componentFadeListeners(_dock);
-			_componentFadeListeners(_logo);
-
-			_css('#' + _playerElement.id + '.' + ASPECT_MODE + " ." + VIEW_ASPECT_CONTAINER_CLASS, {
-				"margin-top": _model.aspectratio,
-				display: JW_CSS_BLOCK
-			});
-
-			var ar = utils.exists (_model.aspectratio) ? parseFloat(_model.aspectratio) : 100,
-				size = _model.playlistsize;
-			_css('#' + _playerElement.id + '.playlist-right .' + VIEW_ASPECT_CONTAINER_CLASS, {
-				"margin-bottom": -1 * size * (ar/100) + "px"
-			});
-
-			_css('#' + _playerElement.id + '.playlist-right .' + VIEW_PLAYLIST_CONTAINER_CLASS, {
-				width: size + "px",
-				right: 0,
-				top: 0,
-				height: "100%"
-			});
-
-			_css('#' + _playerElement.id + '.playlist-bottom .' + VIEW_ASPECT_CONTAINER_CLASS, {
-				"padding-bottom": size + "px"
-			});
-
-			_css('#' + _playerElement.id + '.playlist-bottom .' + VIEW_PLAYLIST_CONTAINER_CLASS, {
-				width: "100%",
-				height: size + "px",
-				bottom: 0
-			});
-
-			_css('#' + _playerElement.id + '.playlist-right .' + VIEW_MAIN_CONTAINER_CLASS, {
-				right: size + "px"
-			});
-
-			_css('#' + _playerElement.id + '.playlist-bottom .' + VIEW_MAIN_CONTAINER_CLASS, {
-				bottom: size + "px"
-			});
-
-			setTimeout(function() { 
-				_resize(_model.width, _model.height);
-			}, 0);
-		};
-		
-		function _componentFadeListeners(comp) {
-			if (comp) {
-				comp.element().addEventListener('mousemove', _cancelFade, FALSE);
-				comp.element().addEventListener('mouseout', _resumeFade, FALSE);
-			}
-		}
-	
-		function _captionsLoadedHandler() {//evt) {
-			//ios7captions
-			//_model.getVideo().addCaptions(evt.captionData);
-			// set current captions evt.captionData[_api.jwGetCurrentCaptions()]
-		}
-	
-	
-		function _mouseoutHandler() {
-			clearTimeout(_controlsTimeout);
-			_controlsTimeout = setTimeout(_hideControls, 10);
-		}
-		function _createElement(elem, className) {
-			var newElement = DOCUMENT.createElement(elem);
-			if (className) newElement.className = className;
-			return newElement;
-		}
-		
-		function _touchHandler() {
-			if (_isMobile) {
-				if (_showing) {
-					_hideControls();
-				} else {
-					_showControls();
-				}
-			} else {
-				_stateHandler({
-					newstate: _api.jwGetState()
-				});
-			}
-			if (_showing) {
-				_resetTapTimer();
-			}
-		}
-
-		function _resetTapTimer() {
-			clearTimeout(_controlsTimeout);
-			_controlsTimeout = setTimeout(_hideControls, _timeoutDuration);
-		}
-		
-		function _startFade() {
-			clearTimeout(_controlsTimeout);
-			if (_api.jwGetState() == states.PAUSED || _api.jwGetState() == states.PLAYING) {
-				_showControls();
-				if (!_inCB) {
-					_controlsTimeout = setTimeout(_hideControls, _timeoutDuration);
-				}
-			}
-		}
-		
-		function _cancelFade() {
-			clearTimeout(_controlsTimeout);
-			_inCB = TRUE;
-		}
-		
-		function _resumeFade() {
-			_inCB = FALSE;
-		}
-		
-		function forward(evt) {
-			_this.sendEvent(evt.type, evt);
-		}
-		
-		function _setupControls() {
-			var height = _model.height,
-				cbSettings = _model.componentConfig('controlbar'),
-				displaySettings = _model.componentConfig('display');
-
-			_checkAudioMode(height);
-
-			_captions = new html5.captions(_api, _model.captions);
-			_captions.addEventListener(events.JWPLAYER_CAPTIONS_LIST, forward);
-			_captions.addEventListener(events.JWPLAYER_CAPTIONS_CHANGED, forward);
-			_captions.addEventListener(events.JWPLAYER_CAPTIONS_LOADED, _captionsLoadedHandler);
-			_controlsLayer.appendChild(_captions.element());
-
-			_display = new html5.display(_api, displaySettings);
-			_display.addEventListener(events.JWPLAYER_DISPLAY_CLICK, function(evt) {
-				forward(evt);
-				_touchHandler();
-			});
-			if (_audioMode) _display.hidePreview(TRUE);
-			_controlsLayer.appendChild(_display.element());
-			
-			_logo = new html5.logo(_api, _logoConfig);
-			_controlsLayer.appendChild(_logo.element());
-			
-			_dock = new html5.dock(_api, _model.componentConfig('dock'));
-			_controlsLayer.appendChild(_dock.element());
-			
-			if (_api.edition && !_isMobile) {
-				_rightClickMenu = new html5.rightclick(_api, {abouttext: _model.abouttext, aboutlink: _model.aboutlink});	
-			}
-			else if (!_isMobile) {
-				_rightClickMenu = new html5.rightclick(_api, {});
-			}
-			
-			if (_model.playlistsize && _model.playlistposition && _model.playlistposition != JW_CSS_NONE) {
-				_playlist = new html5.playlistcomponent(_api, {});
-				_playlistLayer.appendChild(_playlist.element());
-			}
-			
-			_controlbar = new html5.controlbar(_api, cbSettings);
-			_controlbar.addEventListener(events.JWPLAYER_USER_ACTION, _resetTapTimer);
-			_controlsLayer.appendChild(_controlbar.element());
-			
-			if (_isIPod) {
-                _hideControlbar();
-            }
-			if (_canCast()) {
-                _this.forceControls(TRUE);
-            }
-		}
-
-        function _canCast() {
-            var cast = jwplayer.cast;
-            return cast && cast.available && cast.available();
-        }
-
-		function _castAdChanged(evt) {
-			// end ad mode (ad provider removed)
-			if (evt.done) {
-				_castAdsEnded();
-				return;
-			}
-
-			if (!evt.complete) {
-				// start ad mode
-				if (!_controlbar.adMode()) {
-					_castAdsStarted();
-				}
-
-				_controlbar.setText(evt.message);
-
-				// clickthrough callback
-				var clickAd = evt.onClick;
-				if (clickAd !== undefined) {
-					_display.setAlternateClickHandler(function() {
-						clickAd(evt);
-					});
-				}
-				//skipAd callback
-				var skipAd = evt.onSkipAd;
-				if (skipAd !== undefined && _castDisplay) {
-					_castDisplay.setSkipoffset(evt, evt.onSkipAd);
-				}
-			}
-
-			// update skip button and companions
-			if (_castDisplay) {
-				_castDisplay.adChanged(evt);
-			}
-
-		}
-
-		function _castAdsStarted() {
-			_controlbar.instreamMode(true);
-			_controlbar.adMode(true);
-			_controlbar.show(true);
-		}
-
-		function _castAdsEnded() {
-			// controlbar reset
-			_controlbar.setText('');
-			_controlbar.adMode(false);
-			_controlbar.instreamMode(false);
-			_controlbar.show(true);
-			// cast display reset
-			if (_castDisplay) {
-				_castDisplay.adsEnded();
-				_castDisplay.setState(_api.jwGetState());
-			}
-			// display click reset
-			_display.revertAlternateClickHandler();
-		}
-
-		/** 
-		 * Switch fullscreen mode.
-		 **/
-		var _fullscreen = this.fullscreen = function(state) {
-
-			if (!utils.exists(state)) {
-				state = !_model.fullscreen;
-			}
-
-			state = !!state;
-
-			// if state is already correct, return
-			if (state === _model.fullscreen) {
-				return;
-			}
-
-			// If it supports DOM fullscreen
-			if (_elementSupportsFullscreen) {
-				if (state) {
-					_requestFullscreen.apply(_playerElement);
-				} else {
-					_exitFullscreen.apply(DOCUMENT);
-				}
-				_toggleDOMFullscreen(_playerElement, state);
-			} else {
-				// else use native fullscreen
-				_model.getVideo().setFullScreen(state);
-			}
-		};
-		
-
-		function _redrawComponent(comp) {
-			if (comp) comp.redraw();
-		}
-
-		/**
-		 * Resize the player
-		 */
-		function _resize(width, height, resetAspectMode) {
-			var className = _playerElement.className,
-				playerStyle,
-				playlistStyle,
-				containerStyle,
-				playlistSize,
-				playlistPos,
-				id = _api.id + '_view';
-			_css.block(id);
-
-			// when jwResize is called remove aspectMode and force layout
-			resetAspectMode = !!resetAspectMode;
-			if (resetAspectMode) {
-				className = className.replace(/\s*aspectMode/, '');
-				if (_playerElement.className !== className) {
-					_playerElement.className = className;
-				}
-				_css.style(_playerElement, {
-					display: JW_CSS_BLOCK
-				}, resetAspectMode);
-			}
-			
-			if (utils.exists(width) && utils.exists(height)) {
-				_model.width = width;
-				_model.height = height;
-			}
-			
-			playerStyle = { width: width };
-			if (className.indexOf(ASPECT_MODE) == -1) {
-				playerStyle.height = height;
-			}
-			_css.style(_playerElement, playerStyle, true);
-
-			if (_display) {
-				_display.redraw();
-			}
-			if (_controlbar) {
-				_controlbar.redraw(TRUE);
-			}
-			if (_logo) {
-				_logo.offset(_controlbar && _logo.position().indexOf("bottom") >= 0 ? _controlbar.height() + _controlbar.margin() : 0);
-				setTimeout(function() {
-					if (_dock) {
-						_dock.offset(_logo.position() == "top-left" ? _logo.element().clientWidth + _logo.margin() : 0);
-					}
-				}, 500);
-			}
-			
-			_checkAudioMode(height);
-
-			playlistSize = _model.playlistsize;
-			playlistPos = _model.playlistposition;
-			if (_playlist && playlistSize && (playlistPos == "right" || playlistPos == "bottom")) {
-				_playlist.redraw();
-				
-				playlistStyle = {
-					display: JW_CSS_BLOCK
-				};
-				containerStyle = {};
-
-				playlistStyle[playlistPos] = 0;
-				containerStyle[playlistPos] = playlistSize;
-				
-				if (playlistPos == "right") {
-					playlistStyle.width = playlistSize;
-				} else {
-					playlistStyle.height = playlistSize;
-				}
-				
-				_css.style(_playlistLayer, playlistStyle);
-				_css.style(_container, containerStyle);
-			}
-
-			// pass width, height from jwResize if present 
-			_resizeMedia(width, height);
-
-			_css.unblock(id);
-		}
-		
-		function _checkAudioMode(height) {
-			_audioMode = _isAudioMode(height);
-			if (_controlbar) {
-				if (_audioMode) {
-					_controlbar.audioMode(TRUE);
-					_showControls();
-					_display.hidePreview(TRUE);
-					_hideDisplay();
-					_showVideo(FALSE);
-				} else {
-					_controlbar.audioMode(FALSE);
-					_updateState(_api.jwGetState());
-				}
-			}
-			if (_logo && _audioMode) {
-				_hideLogo();
-			}
-			_playerElement.style.backgroundColor = _audioMode ? 'transparent' : '#000';
-		}
-		
-		function _isAudioMode(height) {
-			var bounds = _bounds(_playerElement);
-			if (height.toString().indexOf("%") > 0)
-				return FALSE;
-			else if (bounds.height === 0)
-				return FALSE;
-			else if (_model.playlistposition == "bottom")
-				return bounds.height <= 40 + _model.playlistsize;
-			return bounds.height <= 40;
-		}
-		
-		function _resizeMedia(width, height) {
-			if (!width || isNaN(Number(width))) {
-				if (!_videoLayer) return;
-				width  = _videoLayer.clientWidth;
-			}
-			if (!height || isNaN(Number(height))) {
-				if (!_videoLayer) return;
-				height = _videoLayer.clientHeight;
-			}
-			var transformScale = _model.getVideo().resize(width, height, _model.stretching);
-			// poll resizing if video is transformed
-			if (transformScale) {
-				clearTimeout(_resizeMediaTimeout);
-				_resizeMediaTimeout = setTimeout(_resizeMedia, 250);
-			}
-		}
-		
-		this.resize = function(width, height) {
-			var resetAspectMode = TRUE;
-			_resize(width, height, resetAspectMode);
-			_responsiveListener();
-		};
-		this.resizeMedia = _resizeMedia;
-
-		var _completeSetup = this.completeSetup = function() {
-			_css.style(_playerElement, {
-				opacity: 1
-			});
-			window.onbeforeunload = function() {
-				if (!_isCasting()) { // don't call stop while casting
-					// prevent video error in display on window close
-					_api.jwStop();
-				}
-			};
-		};
-
-		/**
-		 * Return whether or not we're in native fullscreen
-		 */
-		function _isNativeFullscreen() {
-			if (_elementSupportsFullscreen) {
-				var fsElement = DOCUMENT.currentFullScreenElement ||
-							DOCUMENT.webkitCurrentFullScreenElement ||
-							DOCUMENT.mozFullScreenElement || 
-							DOCUMENT.msFullscreenElement;
-				return !!(fsElement && fsElement.id === _api.id);
-			}
-			// if player element view fullscreen not available, return video fullscreen state
-			return _model.getVideo().getFullScreen();
-		}
-
-
-		function _fullscreenChangeHandler(event) {
-			// don't respond to fullscreen change handlers for elements outside the player (other players, etc...)
-			if (event.target !== _playerElement && !_playerElement.contains(event.target)) {
-				return;
-			}
-
-			var fullscreenState = (event.jwstate !== undefined) ? event.jwstate : _isNativeFullscreen();
-
-			if (_elementSupportsFullscreen) {
-				_toggleDOMFullscreen(_playerElement, fullscreenState);
-			} else {
-				_toggleFullscreen(fullscreenState);
-			}
-		}
-
-		function _toggleDOMFullscreen(playerElement, fullscreenState) {
-
-			utils.removeClass(playerElement, 'jwfullscreen');
-			if (fullscreenState) {
-				utils.addClass(playerElement, 'jwfullscreen');
-				_css.style(DOCUMENT.body, {
-					'overflow-y' : JW_CSS_HIDDEN
-				});
-
-				// On going fullscreen we want the control bar to fade after a few seconds
-				_resetTapTimer();
-			} else {
-				_css.style(DOCUMENT.body, {
-					'overflow-y' : ''
-				});
-			}
-
-			_redrawComponent(_controlbar);
-			_redrawComponent(_display);
-			_redrawComponent(_dock);
-			_resizeMedia();
-
-			_toggleFullscreen(fullscreenState);
-		}
-
-		function _toggleFullscreen(fullscreenState) {
-			// update model
-			_model.setFullscreen(fullscreenState);
-
-			//ios7captions
-			// var curr = _model.getVideo().fsCaptions(fullscreenState, _api.jwGetCurrentCaptions());
-			// if (!fullscreenState) {
-				// if (curr) _api.jwSetCurrentCaptions(curr+1);
-				// else _api.jwSetCurrentCaptions(0);
-			// }
-
-			if (fullscreenState) {
-				// Browsers seem to need an extra second to figure out how large they are in fullscreen...
-				clearTimeout(_resizeMediaTimeout);
-				_resizeMediaTimeout = setTimeout(_resizeMedia, 200);
-
-			} else if (_isIPad && _api.jwGetState() == states.PAUSED) {
-				// delay refresh on iPad when exiting fullscreen
-				// TODO: cancel this if fullscreen or player state changes
-				setTimeout(_showDisplay, 500);
-			}
-		}
-		
-		function _showControlbar() {
-			if (_isIPod && !_audioMode) return; 
-			if (_controlbar && _model.controls ) _controlbar.show();
-		}
-
-		function _hideControlbar() {
-			if (_forcedControlsState === TRUE) {
-				return;
-			}
-			// TODO: use _forcedControlsState for audio mode so that we don't need these
-			if (_controlbar && !_audioMode && !_model.getVideo().audioMode()) {
-				_controlbar.hide();
-			}
-		}
-		
-		function _showDock() {
-			if (_dock && !_audioMode && _model.controls) _dock.show();
-		}
-		function _hideDock() {
-			if (_dock && !_replayState && !_model.getVideo().audioMode()) {
-				_dock.hide();
-			}
-		}
-
-		function _showLogo() {
-			if (_logo && !_audioMode) _logo.show();
-		}
-		function _hideLogo() {
-			if (_logo && (!_model.getVideo().audioMode() || _audioMode)) _logo.hide(_audioMode);
-		}
-
-		function _showDisplay() {
-			if (_display && _model.controls && !_audioMode) {
-				if (!_isIPod || _api.jwGetState() == states.IDLE)
-					_display.show();
-			}
-
-			if (!(_isMobile && _model.fullscreen)) {
-				_model.getVideo().setControls(FALSE);
-			}
-			
-		}
-		function _hideDisplay() {
-			if (_display) {
-				_display.hide();
-			}
-		}
-
-		function _hideControls() {
-			clearTimeout(_controlsTimeout);
-			if (_forcedControlsState === TRUE) {
-				return;
-			}
-			_showing = FALSE;
-
-			var state = _api.jwGetState();
-			
-			if (!_model.controls || state != states.PAUSED) {
-				_hideControlbar();
-			}
-
-			if (!_model.controls) {
-				_hideDock();
-			}
-
-			if (state != states.IDLE && state != states.PAUSED) {
-				_hideDock();
-				_hideLogo();
-			}
-
-			utils.addClass(_playerElement, 'jw-user-inactive');
-		}
-
-		function _showControls() {
-			if (_forcedControlsState === FALSE) {
-				return;
-			}
-			_showing = TRUE;
-			if (_model.controls || _audioMode) {
-				if (!(_isIPod && _currentState == states.PAUSED)) {
-					_showControlbar();
-					_showDock();
-				}
-			}
-			if (_logoConfig.hide) {
-				_showLogo();
-			}
-
-			utils.removeClass(_playerElement, 'jw-user-inactive');
-		}
-
-		function _showVideo(state) {
-			state = state && !_audioMode;
-			_model.getVideo().setVisibility(state);
-		}
-
-		function _playlistCompleteHandler() {
-			_replayState = TRUE;
-			_fullscreen(FALSE);
-			if (_model.controls) {
-				_showDock();
-			}
-		}
-		
-		function _playlistItemHandler() {
-			// update display title
-			if (_castDisplay) {
-				_castDisplay.setState(_api.jwGetState());
-			}
-		}
-
-		function _readyHandler() {
-			_readyState = TRUE;
-		}
-
-		/**
-		 * Player state handler
-		 */
-		var _stateTimeout;
-		
-		function _stateHandler(evt) {
-			_replayState = FALSE;
-			clearTimeout(_stateTimeout);
-			_stateTimeout = setTimeout(function() {
-				_updateState(evt.newstate);
-			}, 100);
-		}
-		
-		function _errorHandler() {
-			_hideControlbar();
-		}
-		
-		function _isAudioFile() {
-			var model = _instreamMode ? _instreamModel : _model;
-			return model.getVideo().audioMode();
-		}
-
-		function _isCasting() {
-			return _model.getVideo().isCaster;
-		}
-
-		function _updateState(state) {
-			_currentState = state;
-			// cast.display
-			if (_isCasting()) {
-				if (_display) {
-					_display.show();
-					_display.hidePreview(FALSE);
-				}
-				// hide video without audio and android checks
-				_css.style(_videoLayer, {
-					visibility: JW_CSS_HIDDEN,
-					opacity: 0
-				});
-				// force control bar without audio check
-				if (_controlbar) {
-					_controlbar.show();
-					_controlbar.hideFullscreen(TRUE);
-				}
-				return;
-			}
-			// player display
-			switch(state) {
-			case states.PLAYING:
-				if (_model.getVideo().isCaster !== TRUE) {
-					_forcedControlsState = null;
-				} else {
-					_forcedControlsState = TRUE;
-				}
-				if (_isAudioFile()) {
-					_showVideo(FALSE);
-					_display.hidePreview(_audioMode);
-					_display.setHiding(TRUE);
-					if (_controlbar) {
-						_showControls();
-						_controlbar.hideFullscreen(TRUE);
-					} 
-					_showDock();
-				} else {
-					_showVideo(TRUE);
-					
-					_resizeMedia();
-					_display.hidePreview(TRUE);
-					if (_controlbar) {
-						_controlbar.hideFullscreen(!_model.getVideo().supportsFullscreen());
-					}
-				}
-				break;
-			case states.IDLE:
-				_showVideo(FALSE);
-				if (!_audioMode) {
-					_display.hidePreview(FALSE);
-					_showDisplay();
-					_showDock();
-					if (_controlbar) {
-						_controlbar.hideFullscreen(FALSE);
-					}
-				}
-				break;
-			case states.BUFFERING:
-				_showDisplay();
-				_hideControls();
-				if (_isMobile) {
-					_showVideo(TRUE);
-				}
-				break;
-			case states.PAUSED:
-				_showDisplay();
-				_showControls();
-				break;
-			}
-
-			_showLogo();
-		}
-		
-		function _internalSelector(className) {
-			return '#' + _api.id + (className ? " ." + className : "");
-		}
-		
-		this.setupInstream = function(instreamContainer, instreamControlbar, instreamDisplay, instreamModel) {
-			_css.unblock();
-			_setVisibility(_internalSelector(VIEW_INSTREAM_CONTAINER_CLASS), TRUE);
-			_setVisibility(_internalSelector(VIEW_CONTROLS_CONTAINER_CLASS), FALSE);
-			_instreamLayer.appendChild(instreamContainer);
-			_instreamControlbar = instreamControlbar;
-			_instreamDisplay = instreamDisplay;
-			_instreamModel = instreamModel;
-			_stateHandler({
-				newstate: states.PLAYING
-			});
-			_instreamMode = TRUE;
-			_instreamLayer.addEventListener('mousemove', _startFade);
-			_instreamLayer.addEventListener('mouseout', _mouseoutHandler); 
-		};
-		
-		this.destroyInstream = function() {
-			_css.unblock();
-			_setVisibility(_internalSelector(VIEW_INSTREAM_CONTAINER_CLASS), FALSE);
-			_setVisibility(_internalSelector(VIEW_CONTROLS_CONTAINER_CLASS), TRUE);
-			_instreamLayer.innerHTML = "";
-			_instreamLayer.removeEventListener('mousemove', _startFade);
-			_instreamLayer.removeEventListener('mouseout', _mouseoutHandler);
-			_instreamMode = FALSE;
-		};
-		
-		this.setupError = function(message) {
-			_errorState = TRUE;
-			jwplayer.embed.errorScreen(_playerElement, message, _model);
-			_completeSetup();
-		};
-		
-		function _setVisibility(selector, state) {
-			_css(selector, { display: state ? JW_CSS_BLOCK : JW_CSS_NONE });
-		}
-		
-		this.addButton = function(icon, label, handler, id) {
-			if (_dock) {
-				_dock.addButton(icon, label, handler, id);
-				if (_api.jwGetState() == states.IDLE) _showDock();
-			}
-		};
-
-		this.removeButton = function(id) {
-			if (_dock) _dock.removeButton(id);
-		};
-		
-		this.setControls = function(state) {
-			var oldstate = _model.controls,
-				newstate = !!state;
-			_model.controls = newstate;
-			if (newstate != oldstate) {
-
-				if (_instreamMode) {
-					_hideInstream(!state);
-				} else {
-					if (newstate) {
-						_stateHandler({
-							newstate:
-							_api.jwGetState()
-						});
-					} else {
-						_hideControls();
-						_hideDisplay();
-					}
-				}
-				_this.sendEvent(events.JWPLAYER_CONTROLS, {
-					controls: newstate
-				});
-			}
-		};
-
-		this.forceControls = function(state) {
-			_forcedControlsState = !!state;
-			if (state) {
-				_showControls();
-			} else {
-				_hideControls();
-			}
-		};
-
-		this.releaseControls = function() {
-			_forcedControlsState = null;
-			_updateState(_api.jwGetState());
-		};
-		
-		function _hideInstream(hidden) {
-			if (hidden) {
-				_instreamControlbar.hide();
-				_instreamDisplay.hide();
-			} else {
-				_instreamControlbar.show();
-				_instreamDisplay.show();
-			}
-		}
-		
-		this.addCues = function(cues) {
-			if (_controlbar) {
-				_controlbar.addCues(cues);
-			}
-		};
-
-		this.forceState = function(state) {
-			_display.forceState(state);
-		};
-		
-		this.releaseState = function() {
-			_display.releaseState(_api.jwGetState());
-		};
-		
-		this.getSafeRegion = function() {
-			var bounds = {
-				x: 0,
-				y: 0,
-				width: 0,
-				height: 0
-			};
-			if (!_model.controls) {
-				return bounds;
-			}
-			_controlbar.showTemp();
-			_dock.showTemp();
-			//_responsiveListener();
-			var dispBounds = _bounds(_container),
-				dispOffset = dispBounds.top,
-				cbBounds = _instreamMode ? _bounds(DOCUMENT.getElementById(_api.id + "_instream_controlbar")) : _bounds(_controlbar.element()),
-				dockButtons = _instreamMode ? FALSE : (_dock.numButtons() > 0),
-				logoTop = (_logo.position().indexOf("top") === 0),
-				dockBounds,
-				logoBounds = _bounds(_logo.element());
-			if (dockButtons) {
-				dockBounds = _bounds(_dock.element());
-				bounds.y = Math.max(0, dockBounds.bottom - dispOffset);
-			}
-			if (logoTop) {
-				bounds.y = Math.max(bounds.y, logoBounds.bottom - dispOffset);
-			}
-			bounds.width = dispBounds.width;
-			if (cbBounds.height) {
-				bounds.height = (logoTop ? cbBounds.top : logoBounds.top) - dispOffset - bounds.y;
-			} else {
-				bounds.height = dispBounds.height - bounds.y;
-			}
-			_controlbar.hideTemp();
-			_dock.hideTemp();
-			return bounds;
-		};
-
-		this.destroy = function() {
-			window.removeEventListener('resize', _responsiveListener);
-			window.removeEventListener('orientationchange', _responsiveListener);
-			for (var i=DOCUMENT_FULLSCREEN_EVENTS.length; i--;) {
-				DOCUMENT.removeEventListener(DOCUMENT_FULLSCREEN_EVENTS[i], _fullscreenChangeHandler, FALSE);
-			}
-			_model.removeEventListener('fullscreenchange', _fullscreenChangeHandler);
-			_playerElement.removeEventListener('keydown', handleKeydown, FALSE);
-			if (_rightClickMenu) {
-				_rightClickMenu.destroy();
-			}
-			if (_castDisplay) {
-				_api.jwRemoveEventListener(events.JWPLAYER_PLAYER_STATE, _castDisplay.statusDelegate);
-				_castDisplay.destroy();
-				_castDisplay = null;
-			}
-			if (_controlsLayer) {
-				_controlsLayer.removeEventListener('mousemove', _startFade);
-				_controlsLayer.removeEventListener('mouseout', _mouseoutHandler); 
-			}
-			if (_videoLayer) {
-				_videoLayer.removeEventListener('mousemove', _startFade);
-				_videoLayer.removeEventListener('click', _display.clickHandler);
-			}
-			if (_instreamMode) {
-				this.destroyInstream();
-			}
-		};
-
-		_init();
-	};
-
-	// Container styles
-	_css('.' + PLAYER_CLASS, {
-		position: 'relative',
-		// overflow: 'hidden',
-		display: 'block',
-		opacity: 0,
-		'min-height': 0,
-		'-webkit-transition': JW_CSS_SMOOTH_EASE,
-		'-moz-transition': JW_CSS_SMOOTH_EASE,
-		'-o-transition': JW_CSS_SMOOTH_EASE
-	});
-
-	_css('.' + VIEW_MAIN_CONTAINER_CLASS, {
-		position : JW_CSS_ABSOLUTE,
-		left: 0,
-		right: 0,
-		top: 0,
-		bottom: 0,
-		'-webkit-transition': JW_CSS_SMOOTH_EASE,
-		'-moz-transition': JW_CSS_SMOOTH_EASE,
-		'-o-transition': JW_CSS_SMOOTH_EASE
-	});
-
-	_css('.' + VIEW_VIDEO_CONTAINER_CLASS + ', .'+ VIEW_CONTROLS_CONTAINER_CLASS, {
-		position : JW_CSS_ABSOLUTE,
-		height : JW_CSS_100PCT,
-		width: JW_CSS_100PCT,
-		'-webkit-transition': JW_CSS_SMOOTH_EASE,
-		'-moz-transition': JW_CSS_SMOOTH_EASE,
-		'-o-transition': JW_CSS_SMOOTH_EASE
-	});
-
-	_css('.' + VIEW_VIDEO_CONTAINER_CLASS, {
-		overflow: JW_CSS_HIDDEN,
-		visibility: JW_CSS_HIDDEN,
-		opacity: 0
-	});
-
-	_css('.' + VIEW_VIDEO_CONTAINER_CLASS + " video", {
-		background : 'transparent',
-		height : JW_CSS_100PCT,
-		width: JW_CSS_100PCT,
-		position: 'absolute',
-		margin: 'auto',
-		right: 0,
-		left: 0,
-		top: 0,
-		bottom: 0
-	});
-
-	_css('.' + VIEW_PLAYLIST_CONTAINER_CLASS, {
-		position: JW_CSS_ABSOLUTE,
-		height : JW_CSS_100PCT,
-		width: JW_CSS_100PCT,
-		display: JW_CSS_NONE
-	});
-	
-	_css('.' + VIEW_INSTREAM_CONTAINER_CLASS, {
-		position: JW_CSS_ABSOLUTE,
-		top: 0,
-		left: 0,
-		bottom: 0,
-		right: 0,
-		display: 'none'
-	});
-
-
-	_css('.' + VIEW_ASPECT_CONTAINER_CLASS, {
-		display: 'none'
-	});
-
-	_css('.' + PLAYER_CLASS + '.' + ASPECT_MODE , {
-		height: 'auto'
-	});
-
-	// Fullscreen styles
-	
-	_css(FULLSCREEN_SELECTOR, {
-		width: JW_CSS_100PCT,
-		height: JW_CSS_100PCT,
-		left: 0, 
-		right: 0,
-		top: 0,
-		bottom: 0,
-		'z-index': 1000,
-		margin:0,
-		position: "fixed"
-	}, TRUE);
-
-	_css(FULLSCREEN_SELECTOR + '.jw-user-inactive', {
-		'cursor' : 'none',
-		'-webkit-cursor-visibility': 'auto-hide'
-	});
-
-	_css(FULLSCREEN_SELECTOR + ' .'+ VIEW_MAIN_CONTAINER_CLASS, {
-		left: 0, 
-		right: 0,
-		top: 0,
-		bottom: 0
-	}, TRUE);
-
-	_css(FULLSCREEN_SELECTOR + ' .'+ VIEW_PLAYLIST_CONTAINER_CLASS, {
-		display: JW_CSS_NONE
-	}, TRUE);
-	
-	_css('.' + PLAYER_CLASS+' .jwuniform', {
-		'background-size': 'contain' + JW_CSS_IMPORTANT
-	});
-
-	_css('.' + PLAYER_CLASS+' .jwfill', {
-		'background-size': 'cover' + JW_CSS_IMPORTANT,
-		'background-position': 'center'
-	});
-
-	_css('.' + PLAYER_CLASS+' .jwexactfit', {
-		'background-size': JW_CSS_100PCT + " " + JW_CSS_100PCT + JW_CSS_IMPORTANT
-	});
->>>>>>> 9703d854
 
             _api.jwAddEventListener(events.JWPLAYER_CAST_SESSION, function(evt) {
                 if (!_castDisplay) {
@@ -1630,7 +473,9 @@
 
         function _createElement(elem, className) {
             var newElement = DOCUMENT.createElement(elem);
-            if (className) { newElement.className = className; }
+            if (className) {
+                newElement.className = className;
+            }
             return newElement;
         }
 
@@ -1700,7 +545,9 @@
                 forward(evt);
                 _touchHandler();
             });
-            if (_audioMode) { _display.hidePreview(TRUE); }
+            if (_audioMode) {
+                _display.hidePreview(TRUE);
+            }
             _controlsLayer.appendChild(_display.element());
 
             _logo = new html5.logo(_api, _logoConfig);
@@ -1728,8 +575,12 @@
 
             _controlsLayer.appendChild(_controlbar.element());
 
-            if (_isIPod)  { _hideControlbar(); }
-            if (_canCast) { _this.forceControls(TRUE); }
+            if (_isIPod) {
+                _hideControlbar();
+            }
+            if (utils.canCast()) {
+                _this.forceControls(TRUE);
+            }
         }
 
         function _castAdChanged(evt) {
@@ -1946,11 +797,15 @@
 
         function _resizeMedia(width, height) {
             if (!width || isNaN(Number(width))) {
-                if (!_videoLayer) { return; }
+                if (!_videoLayer) {
+                    return;
+                }
                 width = _videoLayer.clientWidth;
             }
             if (!height || isNaN(Number(height))) {
-                if (!_videoLayer) { return; }
+                if (!_videoLayer) {
+                    return;
+                }
                 height = _videoLayer.clientHeight;
             }
             var transformScale = _model.getVideo().resize(width, height, _model.stretching);
@@ -2060,7 +915,7 @@
             }
 
             if (_controlbar && _model.controls) {
-                if(_instreamMode) {
+                if (_instreamMode) {
                     _instreamControlbar.show();
                 } else {
                     _controlbar.show();
@@ -2076,7 +931,7 @@
 
             // TODO: use _forcedControlsState for audio mode so that we don't need these
             if (_controlbar && !_audioMode && !_model.getVideo().audioMode()) {
-                if(_instreamMode) {
+                if (_instreamMode) {
                     _instreamControlbar.hide();
                 } else {
                     _controlbar.hide();
@@ -2426,7 +1281,7 @@
             var dispBounds = _bounds(_container),
                 dispOffset = dispBounds.top,
                 cbBounds = _instreamMode ? _bounds(DOCUMENT.getElementById(_api.id + '_instream_controlbar')) :
-                    _bounds(_controlbar.element()),
+                _bounds(_controlbar.element()),
                 dockButtons = _instreamMode ? FALSE : (_dock.numButtons() > 0),
                 logoTop = (_logo.position().indexOf('top') === 0),
                 dockBounds,
