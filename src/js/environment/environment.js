import {
    isChrome,
    isEdge,
    isFacebook,
    isFF,
    isIE,
    isMSIE,
    isSafari,
    isAndroid,
    isAndroidNative,
    isIOS,
    isMobile,
    isOSX,
    isIPad,
    isIPod,
    isFlashSupported,
    flashVersion,
    isIframe,
} from 'utils/browser';
import { browserVersion } from './browser-version';
import { osVersion } from './os-version';
import _ from 'utils/underscore';

const memoize = _.memoize;
const userAgent = navigator.userAgent;

function supportsPassive() {
    let passiveOptionRead = false;

    try {
        const opts = Object.defineProperty({}, 'passive', {
            get: function() {
                passiveOptionRead = true;
            }
        });
        window.addEventListener('testPassive', null, opts);
        window.removeEventListener('testPassive', null, opts);
    } catch (e) {/* noop */}

    return passiveOptionRead;
}

/**
 * @typedef {object} EnvironmentVersion
 * @property {string} version - The full version string.
 * @property {number} major - The major version.
 * @property {number} minor - The minor version.
 */

/**
 * @typedef {object} BrowserEnvironment
 * @property {boolean} androidNative - Is the browser Android Native?
 * @property {boolean} chrome - Is the browser Chrome?
 * @property {boolean} edge - Is the browser Edge?
 * @property {boolean} facebook - Is the browser a Facebook webview?
 * @property {boolean} firefox - Is the browser Firefox?
 * @property {boolean} ie - Is the browser Internet Explorer?
 * @property {boolean} msie - Is the browser MSIE?
 * @property {boolean} safari - Is the browser Safari?
 * @property {EnvironmentVersion} version - The browser version.
 */
export const Browser = {};

/**
 * @typedef {object} OSEnvironment
 * @property {boolean} android - Is the operating system Android?
 * @property {boolean} iOS - Is the operating system iOS?
 * @property {boolean} mobile - Is the operating system iOS or Android?
 * @property {boolean} osx - Is the operating system Mac OS X?
 * @property {boolean} iPad - Is the device an iPad?
 * @property {boolean} iPhone - Is the device an iPhone?
 * @property {boolean} windows - Is the operating system Windows?
 * @property {EnvironmentVersion} version - The operating system version.
 */
export const OS = {};

/**
 * @typedef {object} FeatureEnvironment
 * @property {boolean} flash - Does the browser environment support Flash?
 * @property {number} flashVersion - The version of Flash.
 * @property {boolean} iframe - Is the session in an iframe?
 */
export const Features = {};

const isWindows = () => {
    return userAgent.indexOf('Windows') > -1;
};

Object.defineProperties(Browser, {
    androidNative: {
        get: memoize(isAndroidNative),
        enumerable: true
    },
    chrome: {
        get: memoize(isChrome),
        enumerable: true
    },
    edge: {
        get: memoize(isEdge),
        enumerable: true
    },
    facebook: {
        get: memoize(isFacebook),
        enumerable: true
    },
    firefox: {
        get: memoize(isFF),
        enumerable: true
    },
    ie: {
        get: memoize(isIE),
        enumerable: true
    },
    msie: {
        get: memoize(isMSIE),
        enumerable: true
    },
    safari: {
        get: memoize(isSafari),
        enumerable: true
    },
    version: {
        get: memoize(browserVersion.bind(this, Browser, userAgent)),
        enumerable: true
    }
});

Object.defineProperties(OS, {
    android: {
        get: memoize(isAndroid),
        enumerable: true
    },
    iOS: {
        get: memoize(isIOS),
        enumerable: true
    },
    mobile: {
        get: memoize(isMobile),
        enumerable: true
    },
    mac: {
        get: memoize(isOSX),
        enumerable: true
    },
    iPad: {
        get: memoize(isIPad),
        enumerable: true
    },
    iPhone: {
        get: memoize(isIPod),
        enumerable: true
    },
    windows: {
        get: memoize(isWindows),
        enumerable: true
    },
    version: {
        get: memoize(osVersion.bind(this, OS, userAgent)),
        enumerable: true
    }
});

Object.defineProperties(Features, {
    flash: {
        get: memoize(isFlashSupported),
        enumerable: true,
    },
    flashVersion: {
        get: memoize(flashVersion),
        enumerable: true
    },
    iframe: {
        get: memoize(isIframe),
        enumerable: true
    },
<<<<<<< HEAD
    passiveEvents: {
        get: memoize(supportsPassive),
=======
    backgroundLoading: {
        get: memoize(() => !OS.iOS),
>>>>>>> f88b2dd2
        enumerable: true
    }
});<|MERGE_RESOLUTION|>--- conflicted
+++ resolved
@@ -173,13 +173,12 @@
         get: memoize(isIframe),
         enumerable: true
     },
-<<<<<<< HEAD
     passiveEvents: {
         get: memoize(supportsPassive),
-=======
+        enumerable: true
+    },
     backgroundLoading: {
         get: memoize(() => !OS.iOS),
->>>>>>> f88b2dd2
         enumerable: true
     }
 });