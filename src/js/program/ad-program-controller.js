import { ERROR, FULLSCREEN, NATIVE_FULLSCREEN, MEDIA_COMPLETE, PLAYER_STATE, STATE_PLAYING, STATE_PAUSED } from 'events/events';
import ProgramController from 'program/program-controller';
import Model from 'controller/model';
import changeStateEvent from 'events/change-state-event';
import SharedMediaPool from 'program/shared-media-pool';
import { NATIVE_FULLSCREEN } from "../events/events";

export default class AdProgramController extends ProgramController {
    constructor(model, mediaPool) {
        super(model, mediaPool);
        const adModel = this.model = new Model();
        this.playerModel = model;
        this.provider = null;
        this.backgroundLoading = model.get('backgroundLoading');

        adModel.mediaModel.attributes.mediaType = 'video';

        // Ad plugins must use only one element, and must use the same element during playback of an item
        // (i.e. prerolls, midrolls, and postrolls must use the same tag)
        let mediaElement;
        if (this.backgroundLoading) {
            // The media pool has reserves an element for ads to use. It is reserved on setup and is not used by other media
            mediaElement = mediaPool.getAdElement();
        } else {
            // Take the tag that we're using to play the current item. The tag has been freed before reaching this point
            mediaElement = model.get('mediaElement');

            adModel.attributes.mediaElement = mediaElement;
            adModel.attributes.mediaSrc = mediaElement.src;

            // Listen to media element for events that indicate src was reset or load() was called
            const srcResetListener = this.srcResetListener = () => {
                this.srcReset();
            };
            mediaElement.addEventListener('emptied', srcResetListener);
            mediaElement.playbackRate = mediaElement.defaultPlaybackRate = 1;
        }

        this.mediaPool = SharedMediaPool(mediaElement, mediaPool);
    }

    setup() {
        const { model, playerModel, primedElement } = this;
        const playerAttributes = playerModel.attributes;
        const mediaModelContext = playerModel.mediaModel;
        model.setup({
            id: playerAttributes.id,
            volume: playerAttributes.volume,
            instreamMode: true,
            edition: playerAttributes.edition,
            mediaContext: mediaModelContext,
            mute: playerAttributes.mute,
            streamType: 'VOD',
            autostartMuted: playerAttributes.autostartMuted,
            autostart: playerAttributes.autostart,
            advertising: playerAttributes.advertising,
            sdkplatform: playerAttributes.sdkplatform,
            skipButton: false
        });

<<<<<<< HEAD
        model.on(NATIVE_FULLSCREEN, this._nativeFullscreenHandler);
=======
>>>>>>> ab87b536
        model.on('change:state', changeStateEvent, this);
        model.on(ERROR, function(data) {
            this.trigger(ERROR, data);
        }, this);

        if (!primedElement.paused) {
            primedElement.pause();
        }
    }

    setActiveItem(index) {
        this.stopVideo();
        this.provider = null;
        super.setActiveItem(index)
            .then((mediaController) => {
                this._setProvider(mediaController.provider);
            });
        return this.playVideo();
    }

    usePsuedoProvider(provider) {
        this.provider = provider;
        if (!provider) {
            return;
        }
        this._setProvider(provider);

        // Match the main player's controls state
        provider.off(ERROR);
        provider.on(ERROR, function(data) {
            this.trigger(ERROR, data);
        }, this);
    }

    _setProvider(provider) {
        // Clear current provider when applyProviderListeners(null) is called
        if (!provider || !this.mediaPool) {
            return;
        }

        const { model, playerModel } = this;
        const isVpaidProvider = provider.type === 'vpaid';

        provider.off();
        provider.on('all', function(type, data) {
            if (isVpaidProvider && (type === MEDIA_COMPLETE)) {
                return;
            }
            this.trigger(type, Object.assign({}, data, { type: type }));
        }, this);

        const adMediaModelContext = model.mediaModel;
        provider.on(PLAYER_STATE, (event) => {
            event.oldstate = model.get(PLAYER_STATE);
            adMediaModelContext.set('mediaState', event.newstate);
        });
        provider.on(NATIVE_FULLSCREEN, this._nativeFullscreenHandler, this);
        adMediaModelContext.on('change:mediaState', (changeAdModel, state) => {
            this._stateHandler(state);
        });
        provider.attachMedia();
        provider.volume(playerModel.get('volume'));
        provider.mute(playerModel.getMute());
        if (provider.setPlaybackRate) {
            provider.setPlaybackRate(1);
        }
        playerModel.on('change:volume', function(data, value) {
            this.volume = value;
        }, this);
        playerModel.on('change:mute', function(data, mute) {
            this.mute = mute;
            if (!mute) {
                this.volume = playerModel.get('volume');
            }
        }, this);
        playerModel.on('change:autostartMuted', function(data, value) {
            if (!value) {
                model.set('autostartMuted', value);
                this.mute = playerModel.get('mute');
            }
        }, this);
    }

    destroy() {
        const { model, mediaPool, playerModel } = this;
        model.off();

        // We only use one media element from ads; getPrimedElement will return it
        const mediaElement = mediaPool.getPrimedElement();
        if (!this.backgroundLoading) {
            if (mediaElement) {
                mediaElement.removeEventListener('emptied', this.srcResetListener);
                // Reset the player media model if the src was changed externally
                if (mediaElement.src !== model.get('mediaSrc')) {
                    this.srcReset();
                }
            }
        } else {
            mediaPool.clean();
            const mediaContainer = playerModel.get('mediaContainer');
            if (mediaElement.parentNode === mediaContainer) {
                mediaContainer.removeChild(mediaElement);
            }
        }
    }

    srcReset() {
        const { playerModel } = this;
        const mediaModel = playerModel.get('mediaModel');
        const provider = playerModel.getVideo();

        mediaModel.srcReset();

        // Set hlsjs.src to null so that it reloads it's item source
        if (provider) {
            provider.src = null;
        }
    }

    _nativeFullscreenHandler(evt) {
        this.model.trigger(NATIVE_FULLSCREEN, evt);
        this.trigger(FULLSCREEN, {
            fullscreen: evt.jwstate
        });
    }

    _stateHandler(state) {
        const { model } = this;
        switch (state) {
            case STATE_PLAYING:
            case STATE_PAUSED:
                model.set(PLAYER_STATE, state);
                break;
            default:
                break;
        }
    }

    set mute(mute) {
        const { mediaController, model, provider } = this;
        model.set('mute', mute);
        super.mute = mute;
        if (!mediaController) {
            provider.mute(mute);
        }
    }

    set volume(volume) {
        const { mediaController, model, provider } = this;
        model.set('volume', volume);
        super.volume = volume;
        if (!mediaController) {
            provider.volume(volume);
        }
    }
}<|MERGE_RESOLUTION|>--- conflicted
+++ resolved
@@ -3,7 +3,6 @@
 import Model from 'controller/model';
 import changeStateEvent from 'events/change-state-event';
 import SharedMediaPool from 'program/shared-media-pool';
-import { NATIVE_FULLSCREEN } from "../events/events";
 
 export default class AdProgramController extends ProgramController {
     constructor(model, mediaPool) {
@@ -58,10 +57,6 @@
             skipButton: false
         });
 
-<<<<<<< HEAD
-        model.on(NATIVE_FULLSCREEN, this._nativeFullscreenHandler);
-=======
->>>>>>> ab87b536
         model.on('change:state', changeStateEvent, this);
         model.on(ERROR, function(data) {
             this.trigger(ERROR, data);
