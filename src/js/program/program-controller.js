import ProviderController from 'providers/provider-controller';
import { resolved } from 'polyfills/promise';
import getMediaElement from 'api/get-media-element';
import cancelable from 'utils/cancelable';
import MediaController from 'program/media-controller';
import Eventable from 'utils/eventable';

import { ERROR, PLAYER_STATE, STATE_BUFFERING } from 'events/events';

export default class ProgramController extends Eventable {
    constructor(model) {
        super();

        this.mediaController = null;
        this.model = model;
        this.providerController = ProviderController(model.getConfiguration());
        this.providerPromise = resolved;
    }

    setActiveItem(item, index) {
        const { mediaController, model } = this;

        model.setActiveItem(item, index);

        const source = item && item.sources && item.sources[0];
        if (source === undefined) {
            return Promise.reject('No media');
        }

        if (mediaController) {
            // Buffer between item switches, but remain in the initial state (IDLE) while loading the first provider
            model.set(PLAYER_STATE, STATE_BUFFERING);
            if (!this.providerController.canPlay(mediaController.provider, source)) {
                // If we can't play the source with the current provider, reset the current one and
                // prime the next tag within the gesture
                this._destroyActiveMedia();
            } else {
                // We can reuse the current mediaController and do so synchronously
                // Initialize the provider and mediaModel, sync it with the Model
                // This sets up the mediaController and allows playback to begin
                this.mediaController.init(item);
                this.providerPromise = Promise.resolve(this.mediaController);
                return this.providerPromise;
            }
        }

        const mediaModelContext = model.mediaModel;
        this.providerPromise = this._loadProviderConstructor(source)
            .then((ProviderConstructor) => {
                // Don't do anything if we've tried to load another provider while this promise was resolving
                if (mediaModelContext === model.mediaModel) {
                    const nextProvider = new ProviderConstructor(model.get('id'), model.getConfiguration());
                    this._changeVideoProvider(nextProvider);
                    this.mediaController.init(item);
                    return this.mediaController;
                }
            });
        return this.providerPromise;
    }

    playVideo(playReason) {
        const { mediaController, model } = this;
        const item = model.get('playlistItem');
        let playPromise;

        if (!item) {
            return;
        }

        if (!playReason) {
            playReason = model.get('playReason');
        }

<<<<<<< HEAD
        // Start playback immediately if we have already loaded a mediaController
        if (mediaController) {
=======
        // Setup means that we've already started playback on the current item; all we need to do is resume it
        if (mediaController && mediaController.provider) {
>>>>>>> 1689a910
            playPromise = mediaController.play(item, playReason);
        } else {
            // Wait for the provider to load before starting initial playback
            // Make the subsequent promise cancelable so that we can avoid playback when no longer wanted
            const thenPlayPromise = cancelable((nextMediaController) => {
                // Ensure that we haven't switched items while waiting for the provider to load
                if (this.mediaController && this.mediaController.mediaModel === nextMediaController.mediaModel) {
                    return nextMediaController.play(item, playReason);
                }
                throw new Error('Playback cancelled.');
            });

            playPromise = this.providerPromise
                .catch(error => {
                    thenPlayPromise.cancel();
                    // Required provider was not loaded
                    model.trigger(ERROR, {
                        message: `Could not play video: ${error.message}`,
                        error: error
                    });
                    // Fail the playPromise to trigger "playAttemptFailed"
                    throw error;
                })
                .then(thenPlayPromise.async);
        }

        return playPromise;
    }

    stopVideo() {
        const { mediaController, model } = this;

        const item = model.get('playlist')[model.get('item')];
        model.attributes.playlistItem = item;
        model.resetItem(item);

        if (mediaController) {
            mediaController.stop();
        }
    }

    preloadVideo() {
        const { mediaController, model } = this;
        if (!mediaController) {
            return;
        }

        const item = model.get('playlistItem');
        if (!item || (item && item.preload === 'none')) {
            return;
        }

        // Only attempt to preload if media hasn't been loaded and we haven't started, and it's attached
        if (model.get('state') === 'idle'
            && model.get('autostart') === false
            && mediaController.attached
            && !mediaController.setup
            && !mediaController.preloaded) {
            mediaController.preload(item);
        }
    }

    pause() {
        const { mediaController } = this;
        if (!mediaController) {
            return;
        }

        mediaController.pause();
    }

    castVideo(castProvider, item) {
        this._changeVideoProvider(castProvider);
        this.mediaController.init(item);
    }

    stopCast() {
        this.stopVideo();
        this.mediaController = null;
    }

    _changeVideoProvider(nextProvider) {
        const { model } = this;
        model.off('change:mediaContainer', model.onMediaContainer);

        const container = model.get('mediaContainer');
        if (container) {
            nextProvider.setContainer(container);
        } else {
            model.once('change:mediaContainer', model.onMediaContainer);
        }

        // Attempt setting the playback rate to be the user selected value
        model.setPlaybackRate(model.get('defaultPlaybackRate'));

        this.mediaController = new MediaController(nextProvider, model);
        forwardEvents(this, this.mediaController);
    }

    _loadProviderConstructor(source) {
        const { model, mediaController, providerController } = this;

        let ProviderConstructor = providerController.choose(source);
        if (ProviderConstructor) {
            return Promise.resolve(ProviderConstructor);
        }

        return providerController.loadProviders(model.get('playlist'))
            .then(() => {
                ProviderConstructor = providerController.choose(source);
                // The provider we need couldn't be loaded
                if (!ProviderConstructor) {
                    if (mediaController) {
                        mediaController.destroy();
                        model.resetProvider();
                        this.mediaController = null;
                    }
                    throw Error(`Failed to load media`);
                }
                return ProviderConstructor;
            });
    }

    _destroyActiveMedia() {
        const { model } = this;

        this.attached = false;
        this.mediaController.destroy();
        this.mediaController = null;
        model.resetProvider();
        replaceMediaElement(model);
    }

    get activeProvider() {
        const { mediaController } = this;
        if (!mediaController) {
            return null;
        }

        return mediaController.provider;
    }

    get audioTrack() {
        const { mediaController } = this;
        if (!mediaController) {
            return -1;
        }

        return mediaController.audioTrack;
    }

    get audioTracks() {
        const { mediaController } = this;
        if (!mediaController) {
            return;
        }

        return mediaController.audioTracks;
    }

    get beforeComplete() {
        const { mediaController } = this;
        if (!mediaController) {
            return;
        }

        return mediaController.beforeComplete;
    }

    get quality() {
        if (!this.mediaController) {
            return -1;
        }

        return this.mediaController.quality;
    }

    get qualities() {
        const { mediaController } = this;
        if (!mediaController) {
            return null;
        }

        return mediaController.qualities;
    }

    set attached(value) {
        const { mediaController } = this;
        if (!mediaController) {
            return;
        }

        if (value) {
            mediaController.attach();
        } else {
            mediaController.detach();
        }
    }

    set audioTrack(index) {
        const { mediaController } = this;
        if (!mediaController) {
            return;
        }

        mediaController.audioTrack = parseInt(index, 10) || 0;
    }

    set controls(mode) {
        const { mediaController } = this;
        if (!mediaController) {
            return;
        }

        mediaController.controls = mode;
    }

    set position(pos) {
        const { mediaController } = this;
        if (!mediaController) {
            return;
        }

        mediaController.position = pos;
    }

    set quality(index) {
        const { mediaController } = this;
        if (!mediaController) {
            return;
        }

        mediaController.quality = parseInt(index, 10) || 0;
    }

    set subtitles(index) {
        const { mediaController } = this;
        if (!mediaController) {
            return;
        }

        mediaController.subtitles = index;
    }
}

function replaceMediaElement(model) {
    // Replace click-to-play media element, and call .load() to unblock user-gesture to play requirement
    const lastMediaElement = model.attributes.mediaElement;
    const mediaElement =
        model.attributes.mediaElement = getMediaElement();
    mediaElement.volume = lastMediaElement.volume;
    mediaElement.muted = lastMediaElement.muted;
    mediaElement.load();
}

function forwardEvents(programController, mediaController) {
    mediaController.off('all', programController.trigger, programController);
    mediaController.on('all', programController.trigger, programController);
}

<|MERGE_RESOLUTION|>--- conflicted
+++ resolved
@@ -71,13 +71,8 @@
             playReason = model.get('playReason');
         }
 
-<<<<<<< HEAD
         // Start playback immediately if we have already loaded a mediaController
         if (mediaController) {
-=======
-        // Setup means that we've already started playback on the current item; all we need to do is resume it
-        if (mediaController && mediaController.provider) {
->>>>>>> 1689a910
             playPromise = mediaController.play(item, playReason);
         } else {
             // Wait for the provider to load before starting initial playback
