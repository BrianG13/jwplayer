--- conflicted
+++ resolved
@@ -49,12 +49,9 @@
         model.attributes.itemReady = false;
         model.setActiveItem(index);
         const source = getSource(item);
-<<<<<<< HEAD
         if (!source) {
             return Promise.reject(new Error('No media'));
         }
-=======
->>>>>>> a2a9da19
 
         // Activate the background media if it's loading the item we want to play
         if (background.nextItem === item) {
