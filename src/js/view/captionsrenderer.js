--- conflicted
+++ resolved
@@ -193,21 +193,17 @@
             this.populate(_model.get('captionsTrack'));
         };
 
-<<<<<<< HEAD
         this.clear = function () {
-          while(_display.firstChild) {
-              _display.removeChild(_display.firstChild);
-          }
+            while(_display.firstChild) {
+                _display.removeChild(_display.firstChild);
+            }
         };
 
         this.getStyles = function () {
             return _options;
         };
 
-        function setupShadowDOMStyles(playerElementId, windowStyle, textStyle) {
-=======
         function setupShadowDOMStyles(playerId, windowStyle, textStyle) {
->>>>>>> 77deca1f
             // Caption window styles
             cssUtils.css('#' + playerId + ' .jw-video::-webkit-media-text-track-display', windowStyle, playerId);
 
