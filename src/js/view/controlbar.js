define([
    'utils/helpers',
    'utils/underscore',
    'utils/backbone.events',
    'utils/constants',
    'utils/ui',
    'view/components/slider',
    'view/components/timeslider',
    'view/components/menu',
<<<<<<< HEAD
    'view/components/volumetooltip',
    'view/components/drawer'
], function(utils, _, Events, Constants, UI, Slider, TimeSlider, Menu, VolumeTooltip, Drawer) {
=======
    'view/components/playlist',
    'view/components/volumetooltip'
], function(utils, _, Events, Constants, UI, Slider, TimeSlider, Menu, Playlist, VolumeTooltip) {
>>>>>>> d327892a

    function button(icon, apiAction, ariaText) {
        var element = document.createElement('div');
        element.className = 'jw-icon jw-icon-inline jw-button-color jw-reset ' + icon;
        element.setAttribute('role', 'button');
        element.setAttribute('tabindex', '0');
        if (ariaText) {
            element.setAttribute('aria-label', ariaText);
        }
        element.style.display = 'none';

        if (apiAction) {
            // Don't send the event to the handler so we don't have unexpected results. (e.g. play)
            new UI(element).on('click tap', function() { apiAction(); });
        }

        return {
            element : function() { return element; },
            toggle : function(m) {
                if (m) {
                    this.show();
                } else {
                    this.hide();
                }
            },
            show : function() { element.style.display = '';},
            hide : function() { element.style.display = 'none';}
        };
    }

    function text(name, role) {
        var element = document.createElement('span');
        element.className = 'jw-text jw-reset ' + name;
        if (role) {
            element.setAttribute('role', role);
        }
        return element;
    }

    function menu(name, ariaText) {
        var createdMenu = new Menu(name, ariaText);

        return createdMenu;
    }

    function buildGroup(group, elements) {
        var elem = document.createElement('div');
        elem.className = 'jw-group jw-controlbar-' + group+'-group jw-reset';

        _.each(elements, function(e) {
            if (e.element) {
                e = e.element();
            }
            elem.appendChild(e);
        });

        return elem;
    }

    function Controlbar(_api, _model) {
        this._api = _api;
        this._model = _model;
        this._isMobile = utils.isMobile();
        this._localization = this._model.get('localization');
        this.setup();
    }

    _.extend(Controlbar.prototype, Events, {

        setup : function() {
            this.build();
            this.initialize();
        },

        build : function() {
            var timeSlider = new TimeSlider(this._model, this._api),
<<<<<<< HEAD
                drawer = new Drawer('jw-icon-more', this._localization.more),
=======
                playlistTooltip,
>>>>>>> d327892a
                volumeSlider,
                volumeTooltip,
                muteButton;

            var play = this._localization.play;
            var next = this._localization.next;
            var vol = this._localization.volume;
            var rewind = this._localization.rewind;

            // Do not initialize volume sliders on mobile.
            if(!this._isMobile){
                muteButton = button('jw-icon-volume', this._api.setMute, vol);
                volumeSlider = new Slider('jw-slider-volume', 'horizontal');//, vol);
                volumeTooltip = new VolumeTooltip(this._model, 'jw-icon-volume', vol);
            }

            this.elements = {
                alt: text('jw-text-alt', 'status'),
                play: button('jw-icon-playback', this._api.play.bind(this, {reason: 'interaction'}), play),
                rewind: button('jw-icon-rewind', this.rewind.bind(this), rewind),
                next: button('jw-icon-next', this._api.playlistNext.bind(this, {reason: 'interaction'}), next),
                elapsed: text('jw-text-elapsed', 'timer'),
                time: timeSlider,
                duration: text('jw-text-duration', 'timer'),
                hd: menu('jw-icon-hd', this._localization.hd),
                cc: menu('jw-icon-cc', this._localization.cc),
                audiotracks: menu('jw-icon-audio-tracks', this._localization.audioTracks),
                mute: muteButton,
                volume: volumeSlider,
                volumetooltip: volumeTooltip,
                cast: button('jw-icon-cast jw-off', this._api.castToggle, this._localization.cast),
                fullscreen: button('jw-icon-fullscreen', this._api.setFullscreen, this._localization.fullscreen)
            };

            this.layout = {
                left: [
                    this.elements.play,
                    this.elements.rewind,
                    this.elements.elapsed
                ],
                center: [
                    this.elements.time,
                    this.elements.alt
                ],
                right: [
                    this.elements.duration,
                    this.elements.next,
                    this.elements.hd,
                    this.elements.cc,
                    this.elements.audiotracks,
                    this.elements.mute,
                    this.elements.cast,
                    this.elements.volume,
                    this.elements.volumetooltip,
                    // this.elements.cast, // hidden for jw7.0 release
                    this.elements.fullscreen
                ]
            };

            this.menus = _.compact([
                this.elements.hd,
                this.elements.cc,
                this.elements.audiotracks,
                this.elements.volumetooltip
            ]);

            // Remove undefined layout elements.  They are invalid for the current platform.
            // (e.g. volume and volumetooltip on mobile)
            this.layout.left = _.compact(this.layout.left);
            this.layout.center = _.compact(this.layout.center);
            this.layout.right = _.compact(this.layout.right);

            this.el = document.createElement('div');
            this.el.className = 'jw-controlbar jw-background-color jw-reset';

            this.elements.left = buildGroup('left', this.layout.left);
            this.elements.center = buildGroup('center', this.layout.center);
            this.elements.right = buildGroup('right', this.layout.right);

            this.el.appendChild(this.elements.left);
            this.el.appendChild(this.elements.center);
            this.el.appendChild(this.elements.right);
        },

        initialize : function() {
            // Initial State
            this.elements.play.show();
            this.elements.fullscreen.show();
            if(this.elements.mute){
                this.elements.mute.show();
            }
            this.onVolume(this._model, this._model.get('volume'));
            this.onPlaylist(this._model, this._model.get('playlist'));
            this.onPlaylistItem();
            this.onMediaModel(this._model, this._model.get('mediaModel'));
            this.onCastAvailable(this._model, this._model.get('castAvailable'));
            this.onCastActive(this._model, this._model.get('castActive'));
            this.onCaptionsList(this._model, this._model.get('captionsList'));

            // Listen for model changes
            this._model.on('change:volume', this.onVolume, this);
            this._model.on('change:mute', this.onMute, this);
            this._model.on('change:playlist', this.onPlaylist, this);
            this._model.on('change:playlistItem', this.onPlaylistItem, this);
            this._model.on('change:mediaModel', this.onMediaModel, this);
            this._model.on('change:castAvailable', this.onCastAvailable, this);
            this._model.on('change:castActive', this.onCastActive, this);
            this._model.on('change:duration', this.onDuration, this);
            this._model.on('change:position', this.onElapsed, this);
            this._model.on('change:fullscreen', this.onFullscreen, this);
            this._model.on('change:captionsList', this.onCaptionsList, this);
            this._model.on('change:captionsIndex', this.onCaptionsIndex, this);

            // Event listeners

            // Volume sliders do not exist on mobile so don't assign listeners to them.
            if(this.elements.volume) {
                this.elements.volume.on('update', function (pct) {
                    var val = pct.percentage;
                    this._api.setVolume(val);
                }, this);
            }
            if(this.elements.volumetooltip) {
                this.elements.volumetooltip.on('update', function(pct) {
                    var val = pct.percentage;
                    this._api.setVolume(val);
                }, this);
                this.elements.volumetooltip.on('toggleValue', function(){
                    this._api.setMute();
                }, this);
            }

            this.elements.hd.on('select', function(value){
                this._model.getVideo().setCurrentQuality(value);
            }, this);
            this.elements.hd.on('toggleValue', function(){
                this._model.getVideo().setCurrentQuality((this._model.getVideo().getCurrentQuality() === 0) ? 1 : 0);
            }, this);

            this.elements.cc.on('select', function(value) {
                this._api.setCurrentCaptions(value);
            }, this);
            this.elements.cc.on('toggleValue', function() {
                var index = this._model.get('captionsIndex');
                this._api.setCurrentCaptions(index ? 0 : 1);
            }, this);

            this.elements.audiotracks.on('select', function(value){
                this._model.getVideo().setCurrentAudioTrack(value);
            }, this);

            new UI(this.elements.duration).on('click tap', function(){
                if (utils.adaptiveType(this._model.get('duration')) === 'DVR') {
                    // Seek to "Live" position within live buffer, but not before current position
                    var currentPosition = this._model.get('position');
                    this._api.seek(Math.max(Constants.dvrSeekLimit, currentPosition));
                }
            }, this);

            // When the control bar is interacted with, trigger a user action event
            new UI(this.el).on('click tap drag', function(){ this.trigger('userAction'); }, this);

            _.each(this.menus, function(ele){
                ele.on('open-tooltip', this.closeMenus, this);
            }, this);
        },

        onCaptionsList: function(model, tracks) {
            var index = model.get('captionsIndex');
            this.elements.cc.setup(tracks, index, {isToggle: true});
        },
        onCaptionsIndex: function(model, index) {
            this.elements.cc.selectItem(index);
        },
        onPlaylist : function(model, playlist) {
            var display = (playlist.length > 1);
            this.elements.next.toggle(display);
        },
        onPlaylistItem : function() {
            this.elements.time.updateBuffer(0);
            this.elements.time.render(0);
            this.elements.duration.innerHTML = '00:00';
            this.elements.elapsed.innerHTML = '00:00';

<<<<<<< HEAD
            this.clearCompactMode();

=======
            var itemIdx = model.get('item');
            if (this.elements.playlist) {
                this.elements.playlist.selectItem(itemIdx);
            }
>>>>>>> d327892a
            this.elements.audiotracks.setup();
        },

        onMediaModel : function(model, mediaModel) {
            mediaModel.on('change:levels', function(model, levels) {
                this.elements.hd.setup(levels, model.get('currentLevel'));
            }, this);
            mediaModel.on('change:currentLevel', function(model, level) {
                this.elements.hd.selectItem(level);
            }, this);
            mediaModel.on('change:audioTracks', function(model, audioTracks) {
                var list = _.map(audioTracks, function(track) { return { label : track.name }; });
                this.elements.audiotracks.setup(list, model.get('currentAudioTrack'), {toggle: false});
            }, this);
            mediaModel.on('change:currentAudioTrack', function(model, currentAudioTrack) {
                this.elements.audiotracks.selectItem(currentAudioTrack);
            }, this);
        },
        onVolume : function(model, pct) {
            this.renderVolume(model.get('mute'), pct);
        },
        onMute : function(model, muted) {
            this.renderVolume(muted, model.get('volume'));
        },
        renderVolume : function(muted, vol) {
            // mute, volume, and volumetooltip do not exist on mobile devices.
            if(this.elements.mute) {
                utils.toggleClass(this.elements.mute.element(), 'jw-off', muted);
            }
            if(this.elements.volume) {
                this.elements.volume.render(muted ? 0 : vol);
            }
            if(this.elements.volumetooltip){
                this.elements.volumetooltip.volumeSlider.render(muted ? 0 : vol);
                utils.toggleClass(this.elements.volumetooltip.element(), 'jw-off', muted);
            }
        },
        onCastAvailable : function(model, val) {
            this.elements.cast.toggle(val);
        },
        onCastActive : function(model, val) {
            utils.toggleClass(this.elements.cast.element(), 'jw-off', !val);
        },
        onElapsed : function(model, val) {
            var elapsedTime;
            var duration = model.get('duration');
            if (utils.adaptiveType(duration) === 'DVR') {
                elapsedTime = '-' + utils.timeFormat(-duration);
            } else {
                elapsedTime = utils.timeFormat(val);
            }
            this.elements.elapsed.innerHTML = elapsedTime;
        },
        onDuration : function(model, val) {
            var totalTime;
            if (utils.adaptiveType(val) === 'DVR') {
                totalTime = 'Live';
            } else {
                totalTime = utils.timeFormat(val);
            }
            this.elements.duration.innerHTML = totalTime;

            // Hide rewind button when in LIVE mode
            this.elements.rewind.toggle(utils.adaptiveType(val) !== 'LIVE');
        },
        onFullscreen : function(model, val) {
            utils.toggleClass(this.elements.fullscreen.element(), 'jw-off', val);
        },

        element: function() {
            return this.el;
        },

        getVisibleBounds : function (){
            var el = this.el,
                // getComputedStyle for modern browsers, currentStyle is for IE8
                curStyle = (getComputedStyle) ? getComputedStyle(el) : el.currentStyle,
                bounds;

            if(curStyle.display === 'table'){
                return utils.bounds(el);
            } else {
                el.style.visibility = 'hidden';
                el.style.display = 'table';
                bounds = utils.bounds(el);
                el.style.visibility = el.style.display = '';
                return bounds;
            }
        },
        setAltText : function(altText) {
            this.elements.alt.innerHTML = altText;
        },
        addCues : function(cues) {
            if (this.elements.time) {
                _.each(cues, function(ele){
                    this.elements.time.addCue(ele);
                }, this);
                this.elements.time.drawCues();
            }
        },
        // Close menus if it has no event.  Otherwise close all but the event's target.
        closeMenus : function(evt) {
            _.each(this.menus, function(ele){
                if(!evt || evt.target !== ele.el) {
                    ele.closeTooltip(evt);
                }
            });
        },
        hideComponents : function() {
            this.closeMenus();
<<<<<<< HEAD
            this.elements.drawer.closeTooltip();
            utils.removeClass(this.el, 'jw-drawer-expanded');
        },
        clearCompactMode : function() {
            this._maxCompactWidth = -1;
            this._model.set('compactUI', false);
            if(this._containerWidth) {
                this.checkCompactMode(this._containerWidth);
            }
        },
        // Sets this._maxCompactWidth so we calculate less per call of isCompactMode
        setCompactModeBounds : function(){
            if(this.element().offsetWidth > 0 ){
                // Use the current center section content (timeslider or alt text) to determine compact mode
                var nonCenterExpandedSize = this.elements.left.offsetWidth + this.elements.right.offsetWidth;
                if(utils.adaptiveType(this._model.get('duration')) === 'LIVE'){
                    this._maxCompactWidth = nonCenterExpandedSize + this.elements.alt.offsetWidth;
                } else {
                    var containerRequiredSize = nonCenterExpandedSize +
                            (this.elements.center.offsetWidth - this.elements.time.el.offsetWidth),
                        timeSliderBreakpoint = 0.20;
                    this._maxCompactWidth = containerRequiredSize / (1-timeSliderBreakpoint);
                }

            }
        },
        checkCompactMode : function(containerWidth) {
            // If we cleared the _maxCompactWidth then try to reset it. This can fail if the controlbar is display: none
            if(this._maxCompactWidth === -1){
                this.setCompactModeBounds();
            }

            this._containerWidth = containerWidth;

            // If the _maxCompactWidth is set (which it may or may not be above)
            if(this._maxCompactWidth !== -1) {

                // If we're in compact mode and we have enough space to exit it, then do so
                if( containerWidth >= this._compactModeMaxSize && containerWidth > this._maxCompactWidth) {
                    this._model.set('compactUI', false);
                }
                // Enter if we're in a small player or our timeslider is too small.
                else if( containerWidth < this._compactModeMaxSize || containerWidth <= this._maxCompactWidth ){
                    this._model.set('compactUI', true);
                }
            }
        },
        onCompactUI : function(model, isCompact) {
            utils.removeClass(this.el, 'jw-drawer-expanded');

            this.elements.drawer.setup(this.layout.drawer, isCompact);

            // If we're not in compact mode or we're not hiding icons, then put them back where they came from.
            if(!isCompact || this.elements.drawer.activeContents.length < 2){
                _.each(this.layout.drawer,function(ele){
                    this.elements.right.insertBefore(ele.el, this.elements.drawer.el);
                }, this);
            }
        },
        rewind : function() {
            var currentPosition = this._model.get('position'),
                duration = this._model.get('duration'),
                rewindPosition = currentPosition - 10,
                startPosition = 0;

            // duration is negative in DVR mode
            if (utils.adaptiveType(duration) === 'DVR') {
                startPosition = duration;
            }
            // Seek 10s back. Seek value should be >= 0 in VOD mode and >= (negative) duration in DVR mode
            this._api.seek(Math.max(rewindPosition, startPosition));
=======
>>>>>>> d327892a
        }
    });

    return Controlbar;
});<|MERGE_RESOLUTION|>--- conflicted
+++ resolved
@@ -7,15 +7,8 @@
     'view/components/slider',
     'view/components/timeslider',
     'view/components/menu',
-<<<<<<< HEAD
-    'view/components/volumetooltip',
-    'view/components/drawer'
-], function(utils, _, Events, Constants, UI, Slider, TimeSlider, Menu, VolumeTooltip, Drawer) {
-=======
-    'view/components/playlist',
     'view/components/volumetooltip'
-], function(utils, _, Events, Constants, UI, Slider, TimeSlider, Menu, Playlist, VolumeTooltip) {
->>>>>>> d327892a
+], function(utils, _, Events, Constants, UI, Slider, TimeSlider, Menu, VolumeTooltip) {
 
     function button(icon, apiAction, ariaText) {
         var element = document.createElement('div');
@@ -92,11 +85,6 @@
 
         build : function() {
             var timeSlider = new TimeSlider(this._model, this._api),
-<<<<<<< HEAD
-                drawer = new Drawer('jw-icon-more', this._localization.more),
-=======
-                playlistTooltip,
->>>>>>> d327892a
                 volumeSlider,
                 volumeTooltip,
                 muteButton;
@@ -281,15 +269,6 @@
             this.elements.duration.innerHTML = '00:00';
             this.elements.elapsed.innerHTML = '00:00';
 
-<<<<<<< HEAD
-            this.clearCompactMode();
-
-=======
-            var itemIdx = model.get('item');
-            if (this.elements.playlist) {
-                this.elements.playlist.selectItem(itemIdx);
-            }
->>>>>>> d327892a
             this.elements.audiotracks.setup();
         },
 
@@ -400,65 +379,6 @@
         },
         hideComponents : function() {
             this.closeMenus();
-<<<<<<< HEAD
-            this.elements.drawer.closeTooltip();
-            utils.removeClass(this.el, 'jw-drawer-expanded');
-        },
-        clearCompactMode : function() {
-            this._maxCompactWidth = -1;
-            this._model.set('compactUI', false);
-            if(this._containerWidth) {
-                this.checkCompactMode(this._containerWidth);
-            }
-        },
-        // Sets this._maxCompactWidth so we calculate less per call of isCompactMode
-        setCompactModeBounds : function(){
-            if(this.element().offsetWidth > 0 ){
-                // Use the current center section content (timeslider or alt text) to determine compact mode
-                var nonCenterExpandedSize = this.elements.left.offsetWidth + this.elements.right.offsetWidth;
-                if(utils.adaptiveType(this._model.get('duration')) === 'LIVE'){
-                    this._maxCompactWidth = nonCenterExpandedSize + this.elements.alt.offsetWidth;
-                } else {
-                    var containerRequiredSize = nonCenterExpandedSize +
-                            (this.elements.center.offsetWidth - this.elements.time.el.offsetWidth),
-                        timeSliderBreakpoint = 0.20;
-                    this._maxCompactWidth = containerRequiredSize / (1-timeSliderBreakpoint);
-                }
-
-            }
-        },
-        checkCompactMode : function(containerWidth) {
-            // If we cleared the _maxCompactWidth then try to reset it. This can fail if the controlbar is display: none
-            if(this._maxCompactWidth === -1){
-                this.setCompactModeBounds();
-            }
-
-            this._containerWidth = containerWidth;
-
-            // If the _maxCompactWidth is set (which it may or may not be above)
-            if(this._maxCompactWidth !== -1) {
-
-                // If we're in compact mode and we have enough space to exit it, then do so
-                if( containerWidth >= this._compactModeMaxSize && containerWidth > this._maxCompactWidth) {
-                    this._model.set('compactUI', false);
-                }
-                // Enter if we're in a small player or our timeslider is too small.
-                else if( containerWidth < this._compactModeMaxSize || containerWidth <= this._maxCompactWidth ){
-                    this._model.set('compactUI', true);
-                }
-            }
-        },
-        onCompactUI : function(model, isCompact) {
-            utils.removeClass(this.el, 'jw-drawer-expanded');
-
-            this.elements.drawer.setup(this.layout.drawer, isCompact);
-
-            // If we're not in compact mode or we're not hiding icons, then put them back where they came from.
-            if(!isCompact || this.elements.drawer.activeContents.length < 2){
-                _.each(this.layout.drawer,function(ele){
-                    this.elements.right.insertBefore(ele.el, this.elements.drawer.el);
-                }, this);
-            }
         },
         rewind : function() {
             var currentPosition = this._model.get('position'),
@@ -472,8 +392,6 @@
             }
             // Seek 10s back. Seek value should be >= 0 in VOD mode and >= (negative) duration in DVR mode
             this._api.seek(Math.max(rewindPosition, startPosition));
-=======
->>>>>>> d327892a
         }
     });
 
