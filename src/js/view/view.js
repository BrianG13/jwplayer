import playerTemplate from 'templates/player';
import ErrorContainer from 'view/error-container';
import { isAudioMode, CONTROLBAR_ONLY_HEIGHT } from 'view/utils/audio-mode';
import viewsManager from 'view/utils/views-manager';
import getVisibility from 'view/utils/visibility';
import activeTab from 'utils/active-tab';
import { requestAnimationFrame, cancelAnimationFrame } from 'utils/request-animation-frame';
import { getBreakpoint, setBreakpoint } from 'view/utils/breakpoint';
import { normalizeSkin, handleColorOverrides } from 'view/utils/skin';
import { Browser, OS, Features } from 'environment/environment';
import { ControlsLoader, loadControls } from 'controller/controls-loader';
import {
    STATE_BUFFERING, STATE_IDLE, STATE_COMPLETE, STATE_PAUSED, STATE_PLAYING, STATE_ERROR, FLOAT,
    RESIZE, BREAKPOINT, DISPLAY_CLICK, LOGO_CLICK, NATIVE_FULLSCREEN, MEDIA_VISUAL_QUALITY, CONTROLS, WARNING } from 'events/events';
import Events from 'utils/backbone.events';
import {
    addClass,
    hasClass,
    removeClass,
    replaceClass,
    toggleClass,
    createElement,
    htmlToParentElement,
    bounds,
} from 'utils/dom';
import {
    clearCss,
    style,
} from 'utils/css';
import { isNumber } from 'utils/underscore';
import requestFullscreenHelper from 'view/utils/request-fullscreen-helper';
import UI from 'utils/ui';
import ClickHandler from 'view/utils/clickhandler';
import CaptionsRenderer from 'view/captionsrenderer';
import Logo from 'view/logo';
import Preview from 'view/preview';
import Title from 'view/title';
import FloatingDragUI from 'view/floating-drag-ui';


require('css/jwplayer.less');

let ControlsModule;

const _isMobile = OS.mobile;
const _isIE = Browser.ie;

let floatingPlayer = null;

function View(_api, _model) {
    const _this = Object.assign(this, Events, {
        isSetup: false,
        api: _api,
        model: _model
    });

    const _localization = _model.get('localization');
    const _playerElement = createElement(playerTemplate(_model.get('id'), _localization.player));
    const _wrapperElement = _playerElement.querySelector('.jw-wrapper');
    const _videoLayer = _playerElement.querySelector('.jw-media');

    const _preview = new Preview(_model);
    const _title = new Title(_model);

    const _captionsRenderer = new CaptionsRenderer(_model);
    _captionsRenderer.on('all', _this.trigger, _this);

    let _logo;

    let _lastWidth;
    let _lastHeight;
    let _currentlyFloating;

    let _resizeMediaTimeout = -1;
    let _resizeContainerRequestId = -1;
    let _stateClassRequestId = -1;

    let _floatingConfig = _model.get('floating');

    this.dismissible = _floatingConfig && _floatingConfig.dismissible;
    let _canFloat = false;

    let displayClickHandler;
    let fullscreenHelpers;
    let focusHelper;

    let _breakpoint = null;
    let _controls = null;

    function reasonInteraction() {
        return { reason: 'interaction' };
    }

    // Compute player size, handle DOM removal/insertion, add to views-manager
    this.updateBounds = function () {
        cancelAnimationFrame(_resizeContainerRequestId);
        const currentElement = _getCurrentElement();
        const inDOM = document.body.contains(currentElement);
        const rect = bounds(currentElement);
        const containerWidth = Math.round(rect.width);
        const containerHeight = Math.round(rect.height);

        // If the container is the same size as before, return early
        if (containerWidth === _lastWidth && containerHeight === _lastHeight) {
            // Listen for player to be added to DOM
            if (!_lastWidth || !_lastHeight) {
                _responsiveListener();
            }
            _model.set('inDom', inDOM);
            return;
        }
        // If we have bad values for either dimension, return early
        if (!containerWidth || !containerHeight) {
            // If we haven't established player size, try again
            if (!_lastWidth || !_lastHeight) {
                _responsiveListener();
            }
        }

        // Don't update container dimensions to 0, 0 when not in DOM
        if (containerWidth || containerHeight || inDOM) {
            _model.set('containerWidth', containerWidth);
            _model.set('containerHeight', containerHeight);
        }
        _model.set('inDom', inDOM);

        if (inDOM) {
            viewsManager.observe(_playerElement);
        }
    };

    // Apply styles and classes based on player size
    this.updateStyles = function() {
        const containerWidth = _model.get('containerWidth');
        const containerHeight = _model.get('containerHeight');

        updateContainerStyles(containerWidth, containerHeight);

        if (_controls) {
            _controls.resize(containerWidth, containerHeight);
        }

        _resizeMedia(containerWidth, containerHeight);
        _captionsRenderer.resize();
    };

    // Dispatch UI events for changes in player size
    this.checkResized = function() {
        const containerWidth = _model.get('containerWidth');
        const containerHeight = _model.get('containerHeight');
        const floating = _model.get('isFloating');
        if (containerWidth !== _lastWidth || containerHeight !== _lastHeight) {
            _lastWidth = containerWidth;
            _lastHeight = containerHeight;
            _this.trigger(RESIZE, {
                width: containerWidth,
                height: containerHeight
            });
            const breakpoint = getBreakpoint(containerWidth);
            if (_breakpoint !== breakpoint) {
                _breakpoint = breakpoint;
                _this.trigger(BREAKPOINT, {
                    breakpoint: _breakpoint
                });
            }
        }
        if (floating !== _currentlyFloating) {
            _currentlyFloating = floating;
            _this.trigger(FLOAT, { floating });
            updateVisibility();
        }
    };

    function _responsiveListener() {
        cancelAnimationFrame(_resizeContainerRequestId);
        _resizeContainerRequestId = requestAnimationFrame(_responsiveUpdate);
    }
    this.responsiveListener = _responsiveListener;

    function _responsiveUpdate() {
        if (!_this.isSetup) {
            return;
        }
        _this.updateBounds();
        _this.updateStyles();
        _this.checkResized();
    }

    function updateContainerStyles(width, height) {
        // Set responsive player classes
        if (isNumber(width) && isNumber(height)) {
            const breakpoint = getBreakpoint(width);
            setBreakpoint(_playerElement, breakpoint);

            const smallPlayer = breakpoint < 2;
            toggleClass(_playerElement, 'jw-flag-small-player', smallPlayer);
            toggleClass(_playerElement, 'jw-orientation-portrait', (height > width));
        }
        // Only change audio player mode when controls are enabled
        if (_model.get('controls')) {
            const audioMode = isAudioMode(_model);
            toggleClass(_playerElement, 'jw-flag-audio-player', audioMode);
            _model.set('audioMode', audioMode);
        }
    }

    this.setup = function () {
        _preview.setup(_playerElement.querySelector('.jw-preview'));
        _title.setup(_playerElement.querySelector('.jw-title'));

        _logo = new Logo(_model);
        _logo.setup();
        _logo.setContainer(_wrapperElement);
        _logo.on(LOGO_CLICK, _logoClickHandler);

        // captions rendering
        _captionsRenderer.setup(_playerElement.id, _model.get('captions'));

        // captions should be placed behind controls, and not hidden when controls are hidden
        _title.element().parentNode.insertBefore(_captionsRenderer.element(), _title.element());

        // Display Click and Double Click Handling
        displayClickHandler = clickHandlerHelper(_api, _model, _videoLayer);

        focusHelper = new UI(_playerElement).on('click', function() {});
        fullscreenHelpers = requestFullscreenHelper(_playerElement, document, _fullscreenChangeHandler);

        _model.on('change:hideAdsControls', function (model, val) {
            toggleClass(_playerElement, 'jw-flag-ads-hide-controls', val);
        });
        _model.on('change:scrubbing', function (model, val) {
            toggleClass(_playerElement, 'jw-flag-dragging', val);
        });
        _model.on('change:playRejected', function (model, val) {
            toggleClass(_playerElement, 'jw-flag-play-rejected', val);
        });

        // Native fullscreen (coming through from the provider)
        _model.on(NATIVE_FULLSCREEN, _fullscreenChangeHandler);

        _model.on(`change:${MEDIA_VISUAL_QUALITY}`, () => {
            _resizeMedia();
            _captionsRenderer.resize();
        });

        const playerViewModel = _model.player;
        playerViewModel.on('change:errorEvent', _errorHandler);

        _model.change('stretching', onStretchChange);

        const width = _model.get('width');
        const height = _model.get('height');
        const styles = getPlayerSizeStyles(width, height);
        style(_playerElement, styles);
        _model.change('aspectratio', onAspectRatioChange);
        updateContainerStyles(width, height);
        if (!_model.get('controls')) {
            addClass(_playerElement, 'jw-flag-controls-hidden');
            removeClass(_playerElement, 'jw-floating-dismissible');
        }

        if (_isIE) {
            addClass(_playerElement, 'jw-ie');
        }

        const skin = _model.get('skin') || {};

        if (skin.name) {
            replaceClass(_playerElement, /jw-skin-\S+/, 'jw-skin-' + skin.name);
        }

        const skinColors = normalizeSkin(skin);
        handleColorOverrides(_model.get('id'), skinColors);

        // adds video tag to video layer
        _model.set('mediaContainer', _videoLayer);
        _model.set('iFrame', Features.iframe);
        _model.set('activeTab', activeTab());
        _model.set('touchMode', _isMobile && (typeof height === 'string' || height >= CONTROLBAR_ONLY_HEIGHT));

        viewsManager.add(this);

        if (_model.get('enableGradient') && !_isIE) {
            addClass(_playerElement, 'jw-ab-drop-shadow');
        }

        this.isSetup = true;
        _model.trigger('viewSetup', _playerElement);

        const inDOM = document.body.contains(_playerElement);
        if (inDOM) {
            viewsManager.observe(_playerElement);
        }
        _model.set('inDom', inDOM);
    };

    function updateVisibility() {
        _model.set('visibility', getVisibility(_model, _playerElement));
    }

    this.init = function() {
        this.updateBounds();

        _model.on('change:fullscreen', _fullscreen);
        _model.on('change:activeTab', updateVisibility);
        _model.on('change:fullscreen', updateVisibility);
        _model.on('change:intersectionRatio', updateVisibility);
        _model.on('change:visibility', redraw);
        _model.on('instreamMode', (instreamMode) => {
            if (instreamMode) {
                setupInstream();
            } else {
                destroyInstream();
            }
        });

        updateVisibility();

        // Always draw first player for icons to load
        if (viewsManager.size() === 1 && !_model.get('visibility')) {
            redraw(_model, 1, 0);
        }

        const playerViewModel = _model.player;

        _model.change('state', _stateHandler);
        playerViewModel.change('controls', changeControls);
        _model.change('streamType', _setLiveMode);
        _model.change('mediaType', _onMediaTypeChange);
        playerViewModel.change('playlistItem', onPlaylistItem);
        // Triggering 'resize' resulting in player 'ready'
        _lastWidth = _lastHeight = null;
        this.checkResized();
    };

    function changeControls(model, enable) {
        const controlsEvent = {
            controls: enable
        };
        if (enable) {
            ControlsModule = ControlsLoader.controls;
            if (!ControlsModule) {
                controlsEvent.loadPromise = loadControls().then(function (Controls) {
                    ControlsModule = Controls;
                    // Check that controls is still true after the loader promise resolves
                    const enabledState = model.get('controls');
                    if (enabledState) {
                        addControls();
                    }
                    return enabledState;
                });
                controlsEvent.loadPromise.catch(function (error) {
                    _this.trigger(WARNING, error);
                });
            } else {
                addControls();
            }
        } else {
            _this.removeControls();
        }
        // Only trigger controls events after the player and view are set up (and has width/height)
        if (_lastWidth && _lastHeight) {
            _this.trigger(CONTROLS, controlsEvent);
        }
    }

    function addControls() {
        const controls = new ControlsModule(document, _this.element());
        _this.addControls(controls);
    }

    function redraw(model, visibility, lastVisibility) {
        if (visibility && !lastVisibility) {
            _stateHandler(model, model.get('state'));
            _this.updateStyles();
        }
    }

    function clickHandlerHelper(api, model, videoLayer) {
        const clickHandler = new ClickHandler(model, videoLayer);
        const controls = model.get('controls');
        clickHandler.on({
            click: () => {
                _this.trigger(DISPLAY_CLICK);

                if (_controls) {
                    if (settingsMenuVisible()) {
                        _controls.settingsMenu.close();
                    } else if (infoOverlayVisible()) {
                        _controls.infoOverlay.close();
                    } else {
                        api.playToggle(reasonInteraction());
                    }
                }
            },
            tap: () => {
                _playerElement.removeEventListener('mousemove', moveHandler);
                _playerElement.removeEventListener('mouseout', outHandler);
                _playerElement.removeEventListener('mouseover', overHandler);
                _this.trigger(DISPLAY_CLICK);
                if (settingsMenuVisible()) {
                    _controls.settingsMenu.close();
                }
                if (infoOverlayVisible()) {
                    _controls.infoOverlay.close();
                }
                const state = model.get('state');

                if (controls &&
                    ((state === STATE_IDLE || state === STATE_COMPLETE) ||
                    (model.get('instream') && state === STATE_PAUSED))) {
                    api.playToggle(reasonInteraction());
                }

                if (controls && state === STATE_PAUSED) {
                    // Toggle visibility of the controls when tapping the media
                    // Do not add mobile toggle "jw-flag-controls-hidden" in these cases
                    if (model.get('instream') || model.get('castActive') || (model.get('mediaType') === 'audio')) {
                        return;
                    }
                    toggleClass(_playerElement, 'jw-flag-controls-hidden');
                    if (_this.dismissible) {
                        toggleClass(_playerElement, 'jw-floating-dismissible', hasClass(_playerElement, 'jw-flag-controls-hidden'));
                    }
                    _captionsRenderer.renderCues(true);
                } else if (_controls) {
                    if (!_controls.showing) {
                        _controls.userActive();
                    } else {
                        _controls.userInactive();
                    }
                }
            },
            doubleClick: () => _controls && api.setFullscreen()
        });

        _playerElement.addEventListener('mousemove', moveHandler);
        _playerElement.addEventListener('mouseover', overHandler);
        _playerElement.addEventListener('mouseout', outHandler);

        return clickHandler;
    }

    function moveHandler(event) {
        if (_controls) {
            _controls.mouseMove(event);
        }
    }

    function overHandler(event) {
        if (_controls && !_controls.showing && event.target.nodeName === 'IFRAME') {
            _controls.userActive();
        }
    }

    function outHandler(event) {
        // If controls are showing and mouse moves out to relatedTarget not within playerElement, call userActive().
        // Also call userActive() if event does not contain relatedTarget if player is in iFrame. (relatedTarget = null)
        if (_controls && _controls.showing && ((event.relatedTarget && !_playerElement.contains(event.relatedTarget)) || (!event.relatedTarget && Features.iframe))) {
            _controls.userActive();
        }
    }

    function onStretchChange(model, newVal) {
        replaceClass(_playerElement, /jw-stretch-\S+/, 'jw-stretch-' + newVal);
    }

    function onAspectRatioChange(model, aspectratio) {
        toggleClass(_playerElement, 'jw-flag-aspect-mode', !!aspectratio);
        const aspectRatioContainer = _playerElement.querySelectorAll('.jw-aspect');
        style(aspectRatioContainer, {
            paddingTop: aspectratio || null
        });
    }

    function _logoClickHandler(evt) {
        if (!evt.link) {
            if (_model.get('controls')) {
                _api.playToggle(reasonInteraction());
            }
        } else {
            _api.pause(reasonInteraction());
            _api.setFullscreen(false);
            window.open(evt.link, evt.linktarget);
        }
    }

    this.addControls = function (controls) {
        _controls = controls;

        removeClass(_playerElement, 'jw-flag-controls-hidden');
        toggleClass(_playerElement, 'jw-floating-dismissible', this.dismissible);

        controls.enable(_api, _model);

        // refresh breakpoint and timeslider classes
        if (_lastHeight) {
            updateContainerStyles(_lastWidth, _lastHeight);
            controls.resize(_lastWidth, _lastHeight);
            _captionsRenderer.renderCues(true);
        }

        controls.on('userActive userInactive', function() {
            const state = _model.get('state');
            if (state === STATE_PLAYING || state === STATE_BUFFERING) {
                _captionsRenderer.renderCues(true);
            }
        });

        controls.on('dismissFloating', () => {
            this.stopFloating(true);
            _api.pause({ reason: 'interaction' });
        });

        controls.on('all', _this.trigger, _this);

        if (_model.get('instream')) {
            _controls.setupInstream();
        }
    };

    this.removeControls = function () {
        if (_controls) {
            _controls.disable(_model);
            _controls = null;
        }

        addClass(_playerElement, 'jw-flag-controls-hidden');
        removeClass(_playerElement, 'jw-floating-dismissible');
    };

    // Perform the switch to fullscreen
    const _fullscreen = function (model, state) {

        // Unmute the video so volume can be adjusted with native controls in fullscreen
        if (state && _controls && model.get('autostartMuted')) {
            _controls.unmuteAutoplay(_api, model);
        }

        if (fullscreenHelpers.supportsDomFullscreen()) {
            if (state) {
                fullscreenHelpers.requestFullscreen();
            } else {
                fullscreenHelpers.exitFullscreen();
            }
            _toggleDOMFullscreen(_playerElement, state);
        } else if (_isIE) {
            _toggleDOMFullscreen(_playerElement, state);
        } else {
            // Request media element fullscreen (iOS)
            const instream = model.get('instream');
            const instreamProvider = instream ? instream.provider : null;
            const provider = model.getVideo() || instreamProvider;
            if (provider && provider.setFullscreen) {
                provider.setFullscreen(state);
            }
        }
    };

    function getPlayerSizeStyles(playerWidth, playerHeight, resetAspectMode) {
        const styles = {
            width: playerWidth
        };

        // when jwResize is called remove aspectMode and force layout
        if (resetAspectMode && playerHeight !== undefined) {
            _model.set('aspectratio', null);
        }
        if (!_model.get('aspectratio')) {
            // If the height is a pixel value (number) greater than 0, snap it to the minimum supported height
            // Allow zero to mean "hide the player"
            let height = playerHeight;
            if (isNumber(height) && height !== 0) {
                height = Math.max(height, CONTROLBAR_ONLY_HEIGHT);
            }
            styles.height = height;
        }

        return styles;
    }

    function _resizeMedia(containerWidth, containerHeight) {
        if (!containerWidth || isNaN(1 * containerWidth)) {
            containerWidth = _model.get('containerWidth');
            if (!containerWidth) {
                return;
            }
        }
        if (!containerHeight || isNaN(1 * containerHeight)) {
            containerHeight = _model.get('containerHeight');
            if (!containerHeight) {
                return;
            }
        }

        if (_preview) {
            _preview.resize(containerWidth, containerHeight, _model.get('stretching'));
        }

        const provider = _model.getVideo();
        if (!provider) {
            return;
        }
        provider.resize(containerWidth, containerHeight, _model.get('stretching'));
    }

    this.resize = function (playerWidth, playerHeight) {
        const styles = getPlayerSizeStyles(playerWidth, playerHeight, true);
        const widthSet = playerWidth !== undefined;
        const heightSet = playerHeight !== undefined;
        if (widthSet && heightSet) {
            _model.set('width', playerWidth);
            _model.set('height', playerHeight);
        }
        style(_playerElement, styles);
        if (_model.get('isFloating')) {
            updateFloatingSize();
        }
        _responsiveUpdate();
    };
    this.resizeMedia = _resizeMedia;

    function _isNativeFullscreen() {
        // Return whether or not we're in native fullscreen
        if (fullscreenHelpers.supportsDomFullscreen()) {
            const fsElement = fullscreenHelpers.fullscreenElement();
            return !!(fsElement && fsElement === _playerElement);
        }
        // If native fullscreen is not available, return video fullscreen state
        const provider = _model.getVideo();
        return provider.getFullScreen();
    }


    function _fullscreenChangeHandler(event) {
        const modelState = _model.get('fullscreen');
        const newState = (event.jwstate !== undefined) ? event.jwstate : _isNativeFullscreen();

        // If fullscreen was triggered by something other than the player
        //  then we want to sync up our internal state
        if (modelState !== newState) {
            _model.set('fullscreen', newState);
        }

        _responsiveListener();
        clearTimeout(_resizeMediaTimeout);
        _resizeMediaTimeout = setTimeout(_resizeMedia, 200);
    }

    function _toggleDOMFullscreen(playerElement, fullscreenState) {
        toggleClass(playerElement, 'jw-flag-fullscreen', fullscreenState);
        style(document.body, { overflowY: (fullscreenState) ? 'hidden' : '' });

        if (fullscreenState && _controls) {
            // When going into fullscreen, we want the control bar to fade after a few seconds
            _controls.userActive();
        }

        _resizeMedia();
        _responsiveListener();
    }

    function _setLiveMode(model, streamType) {
        const live = (streamType === 'LIVE');
        toggleClass(_playerElement, 'jw-flag-live', live);
    }

    function _onMediaTypeChange(model, val) {
        const isAudioFile = (val === 'audio');
        const provider = model.get('provider');

        toggleClass(_playerElement, 'jw-flag-media-audio', isAudioFile);

        const isFlash = (provider && provider.name.indexOf('flash') === 0);
        const element = (isAudioFile && !isFlash) ? _videoLayer : _videoLayer.nextSibling;
        // Put the preview element before the media element in order to display browser captions
        // otherwise keep it on top of the media element to display captions with the captions renderer
        _preview.el.parentNode.insertBefore(_preview.el, element);
    }

    function _errorHandler(model, errorEvent) {
        if (!errorEvent) {
            _title.playlistItem(model, model.get('playlistItem'));
            return;
        }
        const errorContainer = ErrorContainer(model, errorEvent);
        if (ErrorContainer.cloneIcon) {
            errorContainer.querySelector('.jw-icon').appendChild(ErrorContainer.cloneIcon('error'));
        }
        _title.hide();
        _playerElement.appendChild(errorContainer.firstChild);
        toggleClass(_playerElement, 'jw-flag-audio-player', !!model.get('audioMode'));
    }

    function _stateHandler(model, newState, oldState) {
        if (!_this.isSetup) {
            return;
        }

        if (oldState === STATE_ERROR) {
            const errorContainer = _playerElement.querySelector('.jw-error-msg');
            if (errorContainer) {
                errorContainer.parentNode.removeChild(errorContainer);
            }
        }

        cancelAnimationFrame(_stateClassRequestId);
        if (newState === STATE_PLAYING) {
            _stateUpdate(newState);
        } else {
            _stateClassRequestId = requestAnimationFrame(() => _stateUpdate(newState));
        }
    }

    function _stateUpdate(state) {
        if (_model.get('controls') && state !== STATE_PAUSED && hasClass(_playerElement, 'jw-flag-controls-hidden')) {
            removeClass(_playerElement, 'jw-flag-controls-hidden');
            toggleClass(_playerElement, 'jw-floating-dismissible', _this.dismissible);
        }
        replaceClass(_playerElement, /jw-state-\S+/, 'jw-state-' + state);

        switch (state) {
            case STATE_IDLE:
            case STATE_ERROR:
            case STATE_COMPLETE:
                if (_captionsRenderer) {
                    _captionsRenderer.hide();
                }
                break;
            default:
                if (_captionsRenderer) {
                    _captionsRenderer.show();
                    if (state === STATE_PAUSED && _controls && !_controls.showing) {
                        _captionsRenderer.renderCues(true);
                    }
                }
                break;
        }
    }

    function setMediaTitleAttribute(model, playlistItem) {
        const videotag = model.get('mediaElement');
        // chromecast and flash providers do no support video tags
        if (!videotag) {
            return;
        }

        // Writing a string to innerHTML completely decodes multiple-encoded strings
        const body = htmlToParentElement(playlistItem.title || '');
        videotag.setAttribute('title', body.textContent);
    }

    function setPosterImage(item) {
        _preview.setImage(item && item.image);
    }

    function onPlaylistItem(model, item) {
        setPosterImage(item);
        // Set the title attribute of the video tag to display background media information on mobile devices
        if (_isMobile) {
            setMediaTitleAttribute(model, item);
        }
    }

    const settingsMenuVisible = () => {
        const settingsMenu = _controls && _controls.settingsMenu;
        return !!(settingsMenu && settingsMenu.visible);
    };

    const infoOverlayVisible = () => {
        const info = _controls && _controls.infoOverlay;
        return !!(info && info.visible);
    };

    const setupInstream = function() {
        addClass(_playerElement, 'jw-flag-ads');

        if (_controls) {
            _controls.setupInstream();
        }
    };

    const destroyInstream = function() {
        if (!displayClickHandler) {
            // view was destroyed
            return;
        }
        if (_controls) {
            _controls.destroyInstream(_model);
        }

        _this.setAltText('');
        removeClass(_playerElement, ['jw-flag-ads', 'jw-flag-ads-hide-controls']);
        _model.set('hideAdsControls', false);

        // Make sure that the provider's media element is returned to the DOM after instream mode
        const provider = _model.getVideo();
        if (provider) {
            provider.setContainer(_videoLayer);
        }

        // reset display click handler
        displayClickHandler.revertAlternateClickHandlers();
    };

    this.setAltText = function (text) {
        _model.set('altText', text);
    };

    this.clickHandler = function () {
        return displayClickHandler;
    };

    this.getContainer = this.element = function () {
        return _playerElement;
    };

    this.getWrapper = function () {
        return _wrapperElement;
    };

    this.controlsContainer = function() {
        if (_controls) {
            return _controls.element();
        }
        return null;
    };

    this.getSafeRegion = function (excludeControlbar = true) {
        const safeRegion = {
            x: 0,
            y: 0,
            width: _lastWidth || 0,
            height: _lastHeight || 0
        };
        if (_controls) {
            // Subtract controlbar from the bottom when using one
            if (excludeControlbar) {
                safeRegion.height -= _controls.controlbarHeight();
            }
        }
        return safeRegion;
    };

    this.setCaptions = function (captionsStyle) {
        _captionsRenderer.clear();
        _captionsRenderer.setup(_model.get('id'), captionsStyle);
        _captionsRenderer.resize();
    };

    this.setIntersection = function (entry) {
        // Round as the IntersectionObserver polyfill sometimes returns ±0.00XXX.
        const intersectionRatio = Math.round(entry.intersectionRatio * 100) / 100;
        _model.set('intersectionRatio', intersectionRatio);

        if (_floatingConfig) {
            // Only start floating if player has been mostly visible at least once.
            _canFloat = _canFloat || intersectionRatio >= 0.5;
            if (_canFloat) {
                _updateFloating(intersectionRatio);
            }
        }
    };

    function _getCurrentElement() {
        return _model.get('isFloating') ? _wrapperElement : _playerElement;
    }

    function _updateFloating(intersectionRatio) {
        // Player is 50% visible or less and no floating player already in the DOM.
        const shouldFloat = intersectionRatio < 0.5;
        if (shouldFloat) {
            if (_model.get('state') !== STATE_IDLE && floatingPlayer === null) {
                floatingPlayer = _playerElement;

                _model.set('isFloating', true);

                addClass(_playerElement, 'jw-flag-floating');

<<<<<<< HEAD
            // Resize within MAX_FLOATING_WIDTH×MAX_FLOATING_HEIGHT bounds, never enlarge.
            const { width, height } = _this.getSafeRegion(false);
            const ratio = Math.min(1, MAX_FLOATING_WIDTH / width, MAX_FLOATING_HEIGHT / height);
            _this.resize(width * ratio, height * ratio, true);
            _this.floatingUI = new FloatingDragUI(_wrapperElement);
=======
                // Copy background from preview element, fallback to image config.
                style(_playerElement, {
                    backgroundImage: _preview.el.style.backgroundImage || _model.get('image')
                });

                updateFloatingSize();
>>>>>>> 9101af19

                // Perform resize and trigger "float" event responsively to prevent layout thrashing
                _responsiveListener();
            }
        } else {
            _this.stopFloating();
        }
    }

    function updateFloatingSize() {
        // Always use aspect ratio to determine floating player size
        // This allows us to support fixed pixel width/height or 100%*100% by matching the player container
        const width = _model.get('width');
        const height = _model.get('height');
        const styles = getPlayerSizeStyles(width);
        if (isNumber(width)) {
            styles.maxWidth = width;
        }
        if (!_model.get('aspectratio')) {
            const containerWidth = _model.get('containerWidth');
            const containerHeight = _model.get('containerHeight');
            let aspectRatio = (containerHeight / containerWidth) || 0.5625; // (fallback to 16 by 9)
            if (isNumber(width) && isNumber(height)) {
                aspectRatio = height / width;
            }
            onAspectRatioChange(_model, (aspectRatio * 100) + '%');
        }

        style(_wrapperElement, styles);
    }

    this.stopFloating = function(forever) {
        if (forever) {
            _floatingConfig = null;
        }
        if (floatingPlayer === _playerElement) {
            floatingPlayer = null;

            _model.set('isFloating', false);

            removeClass(_playerElement, 'jw-flag-floating');
            onAspectRatioChange(_model, _model.get('aspectratio'));

            // Wrapper should inherit from parent unless floating.
            style(_playerElement, { backgroundImage: null }); // Reset to avoid flicker.
<<<<<<< HEAD
            style(_wrapperElement, {
                width: null,
                height: null,
                left: null,
                right: null,
                top: null,
                bottom: null
            });
            _this.floatingUI.destroy();
            _this.resize(_model.get('width'), _model.get('aspectratio') ? undefined : _model.get('height'));
=======
            style(_wrapperElement, { width: null, maxWidth: null });

            // Perform resize and trigger "float" event responsively to prevent layout thrashing
            _responsiveListener();
>>>>>>> 9101af19
        }
    };

    this.destroy = function () {
        _model.destroy();
        viewsManager.unobserve(_playerElement);
        viewsManager.remove(this);
        this.isSetup = false;
        this.off();
        cancelAnimationFrame(_resizeContainerRequestId);
        clearTimeout(_resizeMediaTimeout);
        if (floatingPlayer === _playerElement) {
            floatingPlayer = null;
        }
        if (focusHelper) {
            focusHelper.destroy();
            focusHelper = null;
        }
        if (fullscreenHelpers) {
            fullscreenHelpers.destroy();
            fullscreenHelpers = null;
        }
        if (_controls) {
            _controls.disable(_model);
        }
        if (displayClickHandler) {
            displayClickHandler.destroy();
            _playerElement.removeEventListener('mousemove', moveHandler);
            _playerElement.removeEventListener('mouseout', outHandler);
            _playerElement.removeEventListener('mouseover', overHandler);
            displayClickHandler = null;
        }
        _captionsRenderer.destroy();
        if (_logo) {
            _logo.destroy();
            _logo = null;
        }
        clearCss(_model.get('id'));
    };
}

export default View;<|MERGE_RESOLUTION|>--- conflicted
+++ resolved
@@ -877,23 +877,18 @@
 
                 addClass(_playerElement, 'jw-flag-floating');
 
-<<<<<<< HEAD
-            // Resize within MAX_FLOATING_WIDTH×MAX_FLOATING_HEIGHT bounds, never enlarge.
-            const { width, height } = _this.getSafeRegion(false);
-            const ratio = Math.min(1, MAX_FLOATING_WIDTH / width, MAX_FLOATING_HEIGHT / height);
-            _this.resize(width * ratio, height * ratio, true);
-            _this.floatingUI = new FloatingDragUI(_wrapperElement);
-=======
                 // Copy background from preview element, fallback to image config.
                 style(_playerElement, {
                     backgroundImage: _preview.el.style.backgroundImage || _model.get('image')
                 });
 
                 updateFloatingSize();
->>>>>>> 9101af19
+
+                _this.floatingUI = new FloatingDragUI(_wrapperElement);
 
                 // Perform resize and trigger "float" event responsively to prevent layout thrashing
                 _responsiveListener();
+
             }
         } else {
             _this.stopFloating();
@@ -936,9 +931,9 @@
 
             // Wrapper should inherit from parent unless floating.
             style(_playerElement, { backgroundImage: null }); // Reset to avoid flicker.
-<<<<<<< HEAD
             style(_wrapperElement, {
                 width: null,
+                maxWidth: null,
                 height: null,
                 left: null,
                 right: null,
@@ -946,13 +941,9 @@
                 bottom: null
             });
             _this.floatingUI.destroy();
-            _this.resize(_model.get('width'), _model.get('aspectratio') ? undefined : _model.get('height'));
-=======
-            style(_wrapperElement, { width: null, maxWidth: null });
 
             // Perform resize and trigger "float" event responsively to prevent layout thrashing
             _responsiveListener();
->>>>>>> 9101af19
         }
     };
 
