--- conflicted
+++ resolved
@@ -959,14 +959,9 @@
 
             _instreamMode = true;
             utils.addClass(_playerElement, 'jw-flag-ads');
-<<<<<<< HEAD
-=======
-            // don't trigger api play/pause on display click
-            _displayClickHandler.setAlternateClickHandlers(utils.noop, _api.setFullscreen);
 
             // trigger _userActivity to display the UI temporarily for the start of the ad
             _userActivity();
->>>>>>> daf7678b
         };
 
         this.setAltText = function(text) {
