--- conflicted
+++ resolved
@@ -289,17 +289,12 @@
                 _this.trigger('viewable', {
                     viewable: viewable
                 });
-<<<<<<< HEAD
-                _checkPlayOnViewable(model, viewable);
-
                 if (shouldPreload(model, viewable)) {
                     const item = model.get('playlistItem');
 
                     model.getVideo().preload(item);
                     _preloaded = true;
                 }
-=======
->>>>>>> af113a53
             }
 
             function _checkPlayOnViewable(model, viewable) {
