--- conflicted
+++ resolved
@@ -791,24 +791,16 @@
                 }, []);
 
                 if (!added) {
-<<<<<<< HEAD
-                    customButtons.unshift(newButton);
-=======
                     if (newButton.id === 'related') {
                         customButtons.push(newButton);
                     } else {
                         customButtons.unshift(newButton);
                     }
->>>>>>> 86148edd
                 }
 
                 _model.set('customButtons', customButtons);
             };
             this.removeButton = function(id) {
-<<<<<<< HEAD
-                let customButtons = _model.get('customButtons');
-                customButtons = _.filter(customButtons, (button) => button.id !== id);
-=======
                 const pluginIds = ['cardboard', 'share', 'related'];
                 if (_.contains(pluginIds, id)) {
                     return;
@@ -818,7 +810,6 @@
                     _model.get('customButtons'),
                     (button) => button.id !== id
                 );
->>>>>>> 86148edd
 
                 _model.set('customButtons', customButtons);
             };
