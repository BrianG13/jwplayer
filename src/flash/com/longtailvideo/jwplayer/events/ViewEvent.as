--- conflicted
+++ resolved
@@ -37,7 +37,6 @@
 
 		public static var JWPLAYER_VIEW_TAB_FOCUS:String = "jwplayerViewTabFocus";
 		
-<<<<<<< HEAD
 		/**
 		 * The ViewEvent.JWPLAYER_VIEW_CAST constant defines the value of the
 		 * <code>type</code> property of the event object
@@ -47,11 +46,7 @@
 		 */
 		public static var JWPLAYER_VIEW_CAST:String = "jwplayerViewCast";
 		
-		
-		
 		/** Sent along with REQUEST Event types. **/
-=======
->>>>>>> caad01bb
 		public var data:*;
 		
 		public function ViewEvent(type:String, data:*=null) {
