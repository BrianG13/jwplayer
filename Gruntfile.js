var fs = require('fs');
var webpack = require('webpack');
var env = process.env;

function getBuildVersion(packageInfo) {
    // Build Version: {major.minor.revision}
    var revision = env.BUILD_NUMBER;
    if (revision === undefined) {
        var now = new Date();
        now.setTime(now.getTime()-now.getTimezoneOffset()*60000);
        revision = now.toISOString().replace(/[\.\-:Z]/g, '').replace(/T/g, '');
    }

    return packageInfo.version.replace(/\.\d*$/, '.' + revision);
}

module.exports = function(grunt) {
    /* jshint node: true */

    require('load-grunt-tasks')(grunt);

    var packageInfo = grunt.file.readJSON('package.json');
    var buildVersion = getBuildVersion(packageInfo);

    grunt.initConfig({
        starttime: new Date(),
        pkg: packageInfo,

        jshint: {
            all : [
                'src/js/**/*.js',
                'Gruntfile.js'
            ],
            options: {
                jshintrc: '.jshintrc'
            }
        },

        // Compiles and lints Less/CSS to CSS
        recess: {
            dist: {
                options: {
                    compile: true,     // Set to false to lint
                    compress: true,    // Set to false to lint
                    noIDs: true,
                    noJSPrefix: true,
                    noOverqualifying: true,
                    noUnderscores: true,
                    noUniversalSelectors: true,
                    prefixWhitespace: true,
                    strictPropertyOrder: true,
                    zeroUnits: false,   // Occasionally set this to true, but it will misinterpret some values.
                    includePaths: ['assets/less', 'assets/less/*']
                },
                files: {
                    'bin-debug/css/jwplayer.css' : 'assets/less/jwplayer.less'
                }
            }
		},


		autoprefixer: {
            options: {
	            browsers: ['chrome 32']
	        },
	        dist: {
	            src: 'bin-debug/css/jwplayer.css',
	            dest: 'bin-debug/css/jwplayer.css'
	        }
	    },


        uglify : {
            options: {
                // fails with node 0.12.0 and grunt-contrib-uglify 0.4.1
                // https://github.com/gruntjs/grunt-contrib-uglify/issues/302
                // report: 'gzip',
                mangle: true,
                compress: {
                    booleans: true,
                    cascade :true,
                    conditionals: true,
                    dead_code: true,
                    drop_console: true,
                    evaluate: true,
                    if_return: true,
                    join_vars: true,
                    pure_getters: true,
                    sequences: true,
                    unused: true,
                    warnings: false
                }
            },
            player : {
                files: {
                    'bin-release/jwplayer.js': 'bin-debug/jwplayer.js'
                }
            }
        },

        watch : {
            jshint: {
                files: [
                    '.jshintrc',
                    '.jshintignore'
                ],
                tasks: ['jshint']
            },
            player: {
                files : ['src/js/**/*.js', 'src/js/*.js'],
                tasks: ['build-js']
            },
            flash: {
                files : [
                    'src/flash/com/longtailvideo/jwplayer/{,*/}*.as',
                    'src/flash/com/wowsa/{,*/}*.as'
                ],
                tasks: ['flash:player:debug']
            },
			css: {
                files: [
                    'assets/less/*.less',
                    'assets/less/imports/*.less'],
                tasks: ['build-css']
            },
            grunt: {
                files: ['Gruntfile.js'],
                tasks: ['jshint']
            }
        },

        webpack : {
            build : {
                entry: {
                    jwplayer : './src/js/jwplayer.js'
                },
                output: {
                    path: 'bin-debug/',
                    filename: '[name].js'
                },
                resolve: {
                    modulesDirectories: [
                        'src/js/',
                        'src'
                    ],
                    alias: {
                        'underscore': 'utils/underscore'
                    }
                },
                devtool: 'source-map',
                plugins: [
                    new webpack.DefinePlugin({
                        __BUILD_VERSION__: '\'' + buildVersion + '\''
                    })
                ],
                module: {
                    loaders: [
                        {

                            test: /\.less$/,
                            loader: 'style-loader!css-loader!less-loader'
                        }
                    ]
                }
            }
        },

        flash: {
            player: {
                dest: 'jwplayer.flash.swf',
                main: 'src/flash/com/longtailvideo/jwplayer/player/Player.as'
            }
        },

        clean: {
            dist: {
                files: [{
                    dot: true,
                    src: [
                        'bin-debug',
                        'bin-release'
                    ]
                }]
            }
        }
    });

    grunt.registerMultiTask('flash', 'Compile Flash SWF files. Usage `grunt flash:*|player|vast:debug|release|swc:air|flex`', function() {
        var done = this.async();

        var data = this.data;

        var flags = this.flags;
        var isDebug   = !!flags.debug;
        var isLibrary = !!flags.swc;

        var flashAirOrFlexSdk = (!flags.flex && env.AIR_HOME) || env.FLEX_HOME;
        if (!flashAirOrFlexSdk) {
            grunt.fail.warn('To compile ActionScript, you must set environment '+
            'variable $AIR_HOME or $FLEX_HOME for this task to locate mxmlc.');
        }
        var isFlex = /flex/.test(flashAirOrFlexSdk);

        var command = {
            cmd: flashAirOrFlexSdk + '/bin/'+ (isLibrary ? 'compc' : 'mxmlc'),
            args: []
        };

        if (isLibrary) {
            command.args.push('-include-sources='+data.main);
        } else {
            command.args.push(data.main);
        }

        command.args.push(
            '-compiler.source-path=src/flash',
            '-compiler.library-path+=' + flashAirOrFlexSdk + '/frameworks/libs',
            '-default-background-color=0x000000',
            '-default-frame-rate=30',
            '-target-player=11.1.0',
            '-use-network=false'
        );

        // Framework specific optimizations
        if (isFlex) {
            command.args.push(
                '-static-link-runtime-shared-libraries=true'
            );
        } else {
            command.args.push(
                '-show-multiple-definition-warnings=true',
                '-compiler.inline=true',
                '-compiler.remove-dead-code=true'
            );

            if (!isLibrary) {
                // ActionScript Compiler 2.0 Shell https://github.com/jcward/ascsh
                var ascshd = fs.existsSync(flashAirOrFlexSdk + '/bin/ascshd');
                if (ascshd) {
                    command.cmd = command.cmd.replace('bin/mxmlc', 'bin/ascshd');
                    command.args.unshift(
                        '-p', 11122 + (isDebug?100:0),
                        'mxmlc'
                    );
                }
            }
        }

        var extension = 'swf';
        var outputFolder = isDebug ? 'bin-debug' : 'bin-release';
        if (isLibrary) {
            extension = 'swc';
            outputFolder = 'libs-external';
        }
        if (isDebug) {
            command.args.push(
                '-output='     + outputFolder +'/' + data.dest.replace('swf', extension),
                '-link-report='+ outputFolder +'/' + data.dest.replace('swf', 'link.xml'),
                '-size-report='+ outputFolder +'/' + data.dest.replace('swf', 'size.xml'),
                '-strict=true',
                '-debug=true',
                '-define+=CONFIG::debugging,true',
                '-define+=CONFIG::staging,true'
            );
        } else {
            command.args.push(
                '-output='+ outputFolder +'/' + data.dest.replace('swf', extension),
                '-optimize=true',
                '-omit-trace-statements=true',
                '-warnings=false',
                '-define+=CONFIG::debugging,false',
                '-define+=CONFIG::staging,false'
            );
        }

        command.args.push(
            '-define+=JWPLAYER::version,\''+ buildVersion +'\''
        );

        // Print the mxmlc / ascshd command. Formatted to run in bash.
        grunt.log.writeln(command.cmd +' '+ command.args.join(' ').replace(/(version,'[^']*')/, '"$1"'));

        var stdout = [];
        var proc = grunt.util.spawn(command, function(error, result, code) {
            grunt.log.subhead(result.stdout);

            if (error) {
                grunt.log.error(error.message, code);
            }
            done(!error);
        });

        proc.stdout.setEncoding('utf-8');
        proc.stdout.on('data', function(data) {
            stdout.push(data);
        });

        var checkIntervalHandle = setInterval(function() {
            if (/Starting aschd server/.test(stdout.join())) {
                clearInterval(checkIntervalHandle);
                grunt.log.ok(command.cmd);

                grunt.log.subhead(stdout.join());

                done();
            }
        }, 500);
    });

<<<<<<< HEAD
    grunt.registerTask('build-css', function() {
        grunt.task.run([
            //'clean:css',
            'recess',
            'autoprefixer'
        ]);
    });
=======
    grunt.registerTask('build-js', [
        'webpack',
        'uglify'
    ]);
>>>>>>> 8b2588bb

    grunt.registerTask('default', [
        'clean',
        'build-js',
        'flash:player:debug',
        'flash:player:release'
    ]);
};<|MERGE_RESOLUTION|>--- conflicted
+++ resolved
@@ -307,20 +307,10 @@
         }, 500);
     });
 
-<<<<<<< HEAD
-    grunt.registerTask('build-css', function() {
-        grunt.task.run([
-            //'clean:css',
-            'recess',
-            'autoprefixer'
-        ]);
-    });
-=======
     grunt.registerTask('build-js', [
         'webpack',
         'uglify'
     ]);
->>>>>>> 8b2588bb
 
     grunt.registerTask('default', [
         'clean',
