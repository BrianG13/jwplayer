import SimpleModel from 'model/simplemodel';
import Config from 'api/config';
import Events from 'utils/backbone.events';

const MockModel = function() {};

Object.assign(MockModel.prototype, SimpleModel, {
    setup(configuration) {
        const self = this;
        const playlistItem = Object.assign({
            file: '//playertest.longtailvideo.com/bunny.mp4',
            image: '//d3el35u4qe4frz.cloudfront.net/bkaovAYt-480.jpg',
            title: 'Big Buck Bunny',
            description: 'One caption track',
            tracks: [
                {
                    file: '//playertest.longtailvideo.com/assets/os/captions/bunny-en.srt',
                    label: 'English'
                },
                {
                    file: '//playertest.longtailvideo.com/assets/os/chapters/bunny-chapters.vtt',
                    kind: 'chapters'
                }
            ]
        }, configuration.playlistItem);


<<<<<<< HEAD
        const playerConfig = Config({
=======
        this.attributes = Object.assign({}, {
            id: '',
            // See api/config `Defaults`:
            state: 'idle',
            autostart: false,
            controls: true,
            displaytitle: true,
            displaydescription: true,
            repeat: false,
            castAvailable: false,
            stretching: 'uniform',
            mute: false,
            volume: 90,
>>>>>>> 99cbe934
            width: '100%',
            height: 270,
            playlist: [
                playlistItem,
                {
                    file: 'http://content.bitsontherun.com/videos/q1fx20VZ-52qL9xLP.mp4',
                    image: 'http://content.bitsontherun.com/thumbs/3XnJSIm4-480.jpg'
                }
            ],
            playbackRateControls: true
        }, {});

        this.attributes = Object.assign({}, playerConfig, {
            id: '',
            // These are set elsewhere
            castActive: false,
            fullscreen: false,
            autostartFailed: false,
            flashBlocked: false,
            captionsList: [
                { label: 'Off' },
                { label: 'English' }
            ],
            captionsIndex: 1,
            captions: {}, // customCaptions
            nextupoffset: -10,
            streamType: 'VOD', // 'DVR', 'Live'
            supportsPlaybackRate: true,
            position: 0,
            buffer: 0,
            duration: 0,
            minDvrWindow: 60,
            scrubbing: false,
            playlistItem: playlistItem,
            logo: {
                position: 'top-right',
                margin: 2
            },
            logoWidth: 50,
            related: null,
            sharing: null,
            sdkplatform: false,
            preload: 'metadata'
        }, configuration);


        if (configuration.autostartMobile) {
            this.autoStartOnMobile = function() {
                return true;
            };
        }

        this.mediaController = Object.assign({}, Events);
        this.mediaModel = new MediaModel(this);
        this.attributes.mediaModel = this.mediaModel;

        const mediaElement = document.createElement('video');
        mediaElement.src = '//content.bitsontherun.com/videos/bkaovAYt-52qL9xLP.mp4';
        mediaElement.preload = 'none';

        this.attributes.provider = {
            name: 'html5',
            renderNatively: false,
            supportsPlaybackRate: true,
            getName() {
                return {
                    name: 'html5'
                };
            },
            setContainer(/* element */) {
                // element.appendChild(mediaElement[0]);
            },
            setVisibility(state) {
                mediaElement.style.visibility = state ? 'visible' : '';
                mediaElement.style.opacity = state ? 1 : 0;
            },
            seek(/* time */) {
                // mediaElement[0].load();
                // mediaElement[0].currentTime = time;
                // mediaElement[0].pause();
            },
            resize(width, height, stretching) {
                if (!width || !height || !mediaElement.videoWidth || !mediaElement.videoHeight) {
                    return false;
                }
                const style = {
                    objectFit: '',
                    width: '',
                    height: ''
                };
                if (stretching === 'uniform') {
                    // snap video to edges when the difference in aspect ratio is less than 9%
                    const playerAspectRatio = width / height;
                    const videoAspectRatio = mediaElement.videoWidth / mediaElement.videoHeight;
                    if (Math.abs(playerAspectRatio - videoAspectRatio) < 0.09) {
                        style.objectFit = 'fill';
                    }
                }

                mediaElement.style.objectFit = style.objectFit;
                mediaElement.style.width = style.width;
                mediaElement.style.height = style.height;
            },
            setCurrentQuality(value) {
                self.mediaModel.set('currentLevel', value);
            },
            setCurrentAudioTrack(value) {
                self.mediaModel.set('currentAudioTrack', value);
            },
            setControls() {},
        };
    },

    getVideo() {
        return this.get('provider');
    },

    autoStartOnMobile() {
        return false;
    },

    setAutoStart() {
        return false;
    },

    setPlaybackRate(rate) {
        this.set('defaultPlaybackRate', rate);
        this.set('playbackRate', rate);
    },
});

// Represents the state of the provider/media element
const MediaModel = MockModel.MediaModel = function(parentModel) {
    this.attributes = Object.assign({}, {
        state: parentModel.get('state'),
        duration: parentModel.get('duration'),
        mediaType: 'video', // 'audio',
        levels: [
            { label: 'Auto' },
            { label: '720p' },
            { label: '480p' },
        ],
        currentLevel: 0,
        audioTracks: [
            { name: 'English' },
            { name: 'Spanish' },
        ],
        currentAudioTrack: 0
    }, parentModel.get('playlistItem'));
};

Object.assign(MediaModel.prototype, SimpleModel);

export default MockModel;<|MERGE_RESOLUTION|>--- conflicted
+++ resolved
@@ -24,24 +24,7 @@
             ]
         }, configuration.playlistItem);
 
-
-<<<<<<< HEAD
         const playerConfig = Config({
-=======
-        this.attributes = Object.assign({}, {
-            id: '',
-            // See api/config `Defaults`:
-            state: 'idle',
-            autostart: false,
-            controls: true,
-            displaytitle: true,
-            displaydescription: true,
-            repeat: false,
-            castAvailable: false,
-            stretching: 'uniform',
-            mute: false,
-            volume: 90,
->>>>>>> 99cbe934
             width: '100%',
             height: 270,
             playlist: [
