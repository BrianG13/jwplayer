(function() {

    // This allows us to test modules without loading full player
    window.__BUILD_VERSION__ = '7.8.0';
    window.__FLASH_VERSION__ = 11.2;
    window.__REPO__ = '';
    window.__SELF_HOSTED__ = true;
    window.__DEBUG__ = false;

    var base = '';
    var callback;
    var deps = [
        'phantomjs-polyfill'
    ];

    // Add polyfills for phantomjs 1.x and IE9
    if (!('atob' in window)) {
        deps.push('polyfills/base64');
    }
    if (!('Promise' in window)) {
        deps.push('polyfills/promise');
    }
    if (!('IntersectionObserver' in window)) {
        deps.push('polyfills/intersection-observer');
    }
    if (!('console' in window) || !('log' in window.console)) {
        window.console = {
            log: function() {
            }
        };
    }

    if (window.wallaby) {
        window.wallaby.delayStart();
        base = '../../';
        for (var file in window.wallaby.tests) {
            deps.push(window.wallaby.tests[file]);
        }
        callback = window.wallaby.start;
    } else if (window.__karma__) {
        base = '/base/';
        for (var file in window.__karma__.files) {
            if (/test\/unit\/[^\/]+\.js$/.test(file)) {
                deps.push(file);
            }
        }
        callback = window.__karma__.start;
    } else if (window.QUnit) {
        base = document.location.href.replace(/[^\/]+\/[^\/]*$/, '');
        // this path is relative to the baseUrl src/js folder
        deps.push('../../test/tests');
        callback = window.QUnit.start;
    } else if (window.requireBaseUrl || window.requireCallback) {
        base = window.requireBaseUrl || base;
        callback = window.requireCallback || undefined;
    }


    // Add qunit-fixture to page if not present
    if (!document.getElementById('qunit-fixture')) {
        var qunitFixture = document.createElement('div');
        qunitFixture.id = 'qunit-fixture';
        document.body.appendChild(qunitFixture);
    }

    var components = base + 'node_modules';
    var data = base + 'test/data';
    var mock = base + 'test/mock';
    var unit = base + 'test/unit';

    window.require.config({

        autostart: false,

        // Browserstack is very slow.
        waitSeconds: 120,

        // Go to open source root url
        baseUrl: base + 'src/js',

        paths: {
            'templates': '../' + 'templates',
            'css': '../' + 'css',

            'handlebars': components + '/handlebars/dist/handlebars.amd',
            'text': components + '/requirejs-text/text',
            'handlebars-loader': components + '/requirejs-handlebars/hb',
            'less': '../../test/require-less/less',
            'lessc': '../../test/require-less/lessc',
            'normalize': '../../test/require-less/normalize',
            'jquery': components + '/jquery/dist/jquery',
            'phantomjs-polyfill': components + '/phantomjs-polyfill/bind-polyfill',
            'simple-style-loader': components + '/simple-style-loader',
            'sinon': components + '/sinon/pkg/sinon-1.17.6',
            // always use test/underscore in test scripts
            'test/underscore': components + '/underscore/underscore',

            'data': data,
            'mock': mock,
            'unit': unit,
        },
        shim: {
            'test/underscore': {
                exports: '_'
            }
        },
        map: {
            // make sure the text plugin is used to load templates
            '*': {
                'templates/dock.html': 'handlebars-loader!templates/dock.html',
                'templates/logo.html': 'handlebars-loader!templates/logo.html',
                'templates/player.html': 'handlebars-loader!templates/player.html',
                'templates/error.html': 'handlebars-loader!templates/error.html',
                'templates/rightclick.html': 'handlebars-loader!templates/rightclick.html',
                'templates/slider.html': 'handlebars-loader!templates/slider.html',
                'templates/menu.html': 'handlebars-loader!templates/menu.html',
                'templates/playlist.html': 'handlebars-loader!templates/playlist.html',
                'templates/nextup.html': 'handlebars-loader!templates/nextup.html',
<<<<<<< HEAD
=======
                'templates/display-icon.html': 'handlebars-loader!templates/display-icon.html',
                'templates/display-container.html': 'handlebars-loader!templates/display-container.html',
                'css/jwplayer.less': 'less!css/jwplayer',
>>>>>>> 53cbab65
                'utils/video': mock + '/video.js'
            }
        },

        // ask Require.js to load these files (all our tests)
        deps: deps,

        // start test run, once Require.js is done
        callback: callback
    });
})();<|MERGE_RESOLUTION|>--- conflicted
+++ resolved
@@ -116,12 +116,8 @@
                 'templates/menu.html': 'handlebars-loader!templates/menu.html',
                 'templates/playlist.html': 'handlebars-loader!templates/playlist.html',
                 'templates/nextup.html': 'handlebars-loader!templates/nextup.html',
-<<<<<<< HEAD
-=======
                 'templates/display-icon.html': 'handlebars-loader!templates/display-icon.html',
                 'templates/display-container.html': 'handlebars-loader!templates/display-container.html',
-                'css/jwplayer.less': 'less!css/jwplayer',
->>>>>>> 53cbab65
                 'utils/video': mock + '/video.js'
             }
         },
